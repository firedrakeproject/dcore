from gusto import *
from firedrake import (IcosahedralSphereMesh, SpatialCoordinate,
                       as_vector)
from math import pi
import sys

dt = 3600.
day = 24.*60.*60.
if '--running-tests' in sys.argv:
    tmax = dt
else:
    tmax = 5*day

refinements = 3  # number of horizontal cells = 20*(4^refinements)

R = 6371220.
H = 2000.

mesh = IcosahedralSphereMesh(radius=R,
                             refinement_level=refinements, degree=3)
x = SpatialCoordinate(mesh)
mesh.init_cell_orientations(x)

fieldlist = ['u', 'D']
<<<<<<< HEAD
output = OutputParameters(dirname='sw_linear_w2', steady_state_error_fields=['u', 'D'])
=======
timestepping = TimesteppingParameters(dt=dt)
output = OutputParameters(dirname='sw_linear_w2',
                          steady_state_error_fields=['u', 'D'],
                          log_level='INFO')
>>>>>>> 33de1653
parameters = ShallowWaterParameters(H=H)

state = State(mesh, dt=dt,
              output=output,
              parameters=parameters)

eqns = LinearShallowWaterEquations(state, family="BDM", degree=1)

# interpolate initial conditions
# Initial/current conditions
u0 = state.fields("u")
D0 = state.fields("D")
u_max = 2*pi*R/(12*day)  # Maximum amplitude of the zonal wind (m/s)
uexpr = as_vector([-u_max*x[1]/R, u_max*x[0]/R, 0.0])
Omega = parameters.Omega
g = parameters.g
Dexpr = - ((R * Omega * u_max)*(x[2]*x[2]/(R*R)))/g
u0.project(uexpr)
D0.interpolate(Dexpr)
state.initialise([('u', u0),
                  ('D', D0)])

<<<<<<< HEAD
=======
Deqn = LinearAdvection(state, D0.function_space(), state.parameters.H, ibp=IntegrateByParts.ONCE, equation_form="continuity")
>>>>>>> 33de1653
advected_fields = []
advected_fields.append(("D", ForwardEuler(state, D0, eqns)))

# build time stepper
stepper = CrankNicolson(state, equations=eqns, advected_fields=advected_fields)

stepper.run(t=0, tmax=tmax)<|MERGE_RESOLUTION|>--- conflicted
+++ resolved
@@ -21,15 +21,10 @@
 x = SpatialCoordinate(mesh)
 mesh.init_cell_orientations(x)
 
-fieldlist = ['u', 'D']
-<<<<<<< HEAD
-output = OutputParameters(dirname='sw_linear_w2', steady_state_error_fields=['u', 'D'])
-=======
-timestepping = TimesteppingParameters(dt=dt)
 output = OutputParameters(dirname='sw_linear_w2',
                           steady_state_error_fields=['u', 'D'],
                           log_level='INFO')
->>>>>>> 33de1653
+
 parameters = ShallowWaterParameters(H=H)
 
 state = State(mesh, dt=dt,
@@ -52,10 +47,6 @@
 state.initialise([('u', u0),
                   ('D', D0)])
 
-<<<<<<< HEAD
-=======
-Deqn = LinearAdvection(state, D0.function_space(), state.parameters.H, ibp=IntegrateByParts.ONCE, equation_form="continuity")
->>>>>>> 33de1653
 advected_fields = []
 advected_fields.append(("D", ForwardEuler(state, D0, eqns)))
 
