--- conflicted
+++ resolved
@@ -84,14 +84,9 @@
 # Initial conditions
 ##############################################################################
 # set up functions on the spaces constructed by state
-<<<<<<< HEAD
-u0 = state.fields.u
-b0 = state.fields.b
-=======
 u0 = state.fields("u")
 b0 = state.fields("b")
 p0 = state.fields("p")
->>>>>>> cfd9333b
 
 # spaces
 Vu = u0.function_space()
