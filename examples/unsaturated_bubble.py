--- conflicted
+++ resolved
@@ -3,19 +3,12 @@
 featuring a moist thermal rising in an unsaturated atmosphere.
 """
 from gusto import *
-<<<<<<< HEAD
-from firedrake import PeriodicIntervalMesh, ExtrudedMesh, \
-    SpatialCoordinate, conditional, cos, pi, sqrt, exp, \
-    TestFunction, dx, TrialFunction, Constant, Function, \
-    LinearVariationalProblem, LinearVariationalSolver, DirichletBC, \
-    FunctionSpace, BrokenElement, VectorFunctionSpace, errornorm
-from firedrake.slope_limiter.vertex_based_limiter import VertexBasedLimiter
-=======
 from firedrake import (PeriodicIntervalMesh, ExtrudedMesh,
                        SpatialCoordinate, conditional, cos, pi, sqrt,
                        TestFunction, dx, TrialFunction, Constant, Function,
-                       LinearVariationalProblem, LinearVariationalSolver, DirichletBC)
->>>>>>> 00d9b8b0
+                       LinearVariationalProblem, LinearVariationalSolver, DirichletBC,
+                       FunctionSpace, BrokenElement, VectorFunctionSpace, errornorm)
+from firedrake.slope_limiter.vertex_based_limiter import VertexBasedLimiter
 import sys
 
 if '--recovered' in sys.argv:
@@ -123,7 +116,6 @@
 
 # define perturbation to RH
 xc = L / 2
-<<<<<<< HEAD
 zc = 800.
 r1 = 300.
 r2 = 200.
@@ -131,8 +123,8 @@
 
 H_expr = conditional(r > r1, 0.0,
                      conditional(r > r2,
-                                 (1 - humidity) * cos(pi * (r - r2) /
-                                                      (2 * (r1 - r2))) ** 2,
+                                 (1 - humidity) * cos(pi * (r - r2)
+                                                      / (2 * (r1 - r2))) ** 2,
                                  1 - humidity))
 H_pert = Function(Vt).interpolate(H_expr)
 H.assign(H + H_pert)
@@ -164,20 +156,6 @@
 RH = Function(Vt)
 
 # set-up rho problem to keep Pi constant
-=======
-zc = 2000.
-rc = 2000.
-Tdash = 2.0
-r = sqrt((x - xc) ** 2 + (z - zc) ** 2)
-theta_pert = Function(Vt).interpolate(conditional(r > rc,
-                                                  0.0,
-                                                  Tdash * (cos(pi * r / (2.0 * rc))) ** 2))
-
-# define initial theta
-theta0.assign(theta_b * (theta_pert / 300.0 + 1.0))
-
-# find perturbed rho
->>>>>>> 00d9b8b0
 gamma = TestFunction(Vr)
 rho_trial = TrialFunction(Vr)
 a = gamma * rho_trial * dxp
