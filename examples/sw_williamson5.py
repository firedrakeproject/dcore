from gusto import *
from firedrake import (IcosahedralSphereMesh, SpatialCoordinate,
                       as_vector, pi, sqrt, Min)
import sys

day = 24.*60.*60.
if '--running-tests' in sys.argv:
    ref_dt = {3: 3000.}
    tmax = 3000.
else:
    # setup resolution and timestepping parameters for convergence test
    ref_dt = {3: 900., 4: 450., 5: 225., 6: 112.5}
    tmax = 50*day

# setup shallow water parameters
R = 6371220.
H = 5960.

# setup input that doesn't change with ref level or dt
parameters = ShallowWaterParameters(H=H)

for ref_level, dt in ref_dt.items():

    dirname = "sw_W5_ref%s_dt%s" % (ref_level, dt)
    mesh = IcosahedralSphereMesh(radius=R,
                                 refinement_level=ref_level, degree=3)
    x = SpatialCoordinate(mesh)
    mesh.init_cell_orientations(x)

<<<<<<< HEAD
    output = OutputParameters(dirname=dirname, dumplist_latlon=['D'], dumpfreq=100)
=======
    timestepping = TimesteppingParameters(dt=dt)

    output = OutputParameters(dirname=dirname,
                              dumplist_latlon=['D'],
                              dumpfreq=100,
                              log_level='INFO')

>>>>>>> 33de1653
    diagnostic_fields = [Sum('D', 'topography')]

    state = State(mesh, dt=dt,
                  output=output,
                  parameters=parameters,
                  diagnostic_fields=diagnostic_fields)

    eqns = ShallowWaterEquations(state, family="BDM", degree=1)

    # interpolate initial conditions
    u0 = state.fields('u')
    D0 = state.fields('D')
    x = SpatialCoordinate(mesh)
    u_max = 20.   # Maximum amplitude of the zonal wind (m/s)
    uexpr = as_vector([-u_max*x[1]/R, u_max*x[0]/R, 0.0])
    theta, lamda = latlon_coords(mesh)
    Omega = parameters.Omega
    g = parameters.g
    Rsq = R**2
    R0 = pi/9.
    R0sq = R0**2
    lamda_c = -pi/2.
    lsq = (lamda - lamda_c)**2
    theta_c = pi/6.
    thsq = (theta - theta_c)**2
    rsq = Min(R0sq, lsq+thsq)
    r = sqrt(rsq)
    bexpr = 2000 * (1 - r/R0)
    Dexpr = H - ((R * Omega * u_max + 0.5*u_max**2)*x[2]**2/Rsq)/g - bexpr

    b = state.fields("topography", D0.function_space())
    b.interpolate(bexpr)

    u0.project(uexpr)
    D0.interpolate(Dexpr)
    state.initialise([('u', u0),
                      ('D', D0)])

    advected_fields = []
    advected_fields.append(("u", ThetaMethod(state, u0, eqns)))
    advected_fields.append(("D", SSPRK3(state, D0, eqns)))

    # build time stepper
    stepper = CrankNicolson(state, equations=eqns, advected_fields=advected_fields)

    stepper.run(t=0, tmax=tmax)<|MERGE_RESOLUTION|>--- conflicted
+++ resolved
@@ -27,17 +27,11 @@
     x = SpatialCoordinate(mesh)
     mesh.init_cell_orientations(x)
 
-<<<<<<< HEAD
-    output = OutputParameters(dirname=dirname, dumplist_latlon=['D'], dumpfreq=100)
-=======
-    timestepping = TimesteppingParameters(dt=dt)
-
     output = OutputParameters(dirname=dirname,
                               dumplist_latlon=['D'],
                               dumpfreq=100,
                               log_level='INFO')
 
->>>>>>> 33de1653
     diagnostic_fields = [Sum('D', 'topography')]
 
     state = State(mesh, dt=dt,
