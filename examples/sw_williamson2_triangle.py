from gusto import *
from firedrake import SpatialCoordinate, as_vector
from math import pi
import sys

day = 24.*60.*60.
if '--running-tests' in sys.argv:
    ref_dt = {3: 3000.}
    tmax = 3000.
else:
    # setup resolution and timestepping parameters for convergence test
    ref_dt = {3: 3000., 4: 1500., 5: 750., 6: 375.}
    tmax = 5*day

# setup shallow water parameters
R = 6371220.
H = 5960.

# setup input that doesn't change with ref level or dt
fieldlist = ['u', 'D']
parameters = ShallowWaterParameters(H=H)

for ref_level, dt in ref_dt.items():

    dirname = "sw_W2_ref%s_dt%s" % (ref_level, dt)
    domain = SphericalDomain(radius=R, refinement_level=ref_level)

    timestepping = TimesteppingParameters(dt=dt)
    output = OutputParameters(dirname=dirname, dumplist_latlon=['D', 'D_error'], steady_state_error_fields=['D', 'u'])
    diagnostic_fields = [RelativeVorticity(), PotentialVorticity(),
                         ShallowWaterKineticEnergy(),
                         ShallowWaterPotentialEnergy(),
                         ShallowWaterPotentialEnstrophy()]

    state = State(domain,
                  horizontal_degree=1,
                  family="BDM",
                  timestepping=timestepping,
                  output=output,
                  parameters=parameters,
<<<<<<< HEAD
=======
                  diagnostic_fields=diagnostic_fields,
>>>>>>> acaaf1b2
                  fieldlist=fieldlist)

    # interpolate initial conditions
    u0 = state.fields("u")
    D0 = state.fields("D")
    x = SpatialCoordinate(domain.mesh)
    u_max = 2*pi*R/(12*day)  # Maximum amplitude of the zonal wind (m/s)
    uexpr = as_vector([-u_max*x[1]/R, u_max*x[0]/R, 0.0])
    Omega = parameters.Omega
    g = parameters.g
    Dexpr = H - ((R * Omega * u_max + u_max*u_max/2.0)*(x[2]*x[2]/(R*R)))/g

    u0.project(uexpr)
    D0.interpolate(Dexpr)
    state.initialise([('u', u0),
                      ('D', D0)])

    ueqn = VectorInvariant(state, u0.function_space())
    Deqn = AdvectionEquation(state, D0.function_space(), equation_form="continuity")
    advected_fields = []
    advected_fields.append(("u", ThetaMethod(state, u0, ueqn)))
    advected_fields.append(("D", SSPRK3(state, D0, Deqn)))

    linear_solver = ShallowWaterSolver(state)

    # Set up forcing
    sw_forcing = ShallowWaterForcing(state, euler_poincare=False)

    # build time stepper
    stepper = CrankNicolson(state, advected_fields, linear_solver,
                            sw_forcing)

    stepper.run(t=0, tmax=tmax)<|MERGE_RESOLUTION|>--- conflicted
+++ resolved
@@ -38,10 +38,7 @@
                   timestepping=timestepping,
                   output=output,
                   parameters=parameters,
-<<<<<<< HEAD
-=======
                   diagnostic_fields=diagnostic_fields,
->>>>>>> acaaf1b2
                   fieldlist=fieldlist)
 
     # interpolate initial conditions
