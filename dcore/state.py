--- conflicted
+++ resolved
@@ -83,35 +83,33 @@
         funcs = self.xn.split()
         field_dict = {name: func for (name, func) in zip(self.fieldlist, funcs)}
         to_dump = []
-<<<<<<< HEAD
         for name, f in field_dict.iteritems():
-=======
-
-        for name, f in zip(self.fieldlist, funcs):
->>>>>>> 8b5309e1
             if name in self.output.dumplist:
                 to_dump.append(f)
             f.rename(name=name)
 
-<<<<<<< HEAD
-        if self.output.steady_state_dump_err:
-            init_funcs = self.x_init.split()
-            for name, f, f_init in zip(self.fieldlist, funcs, init_funcs):
-                if name in self.output.dumplist:
-                    err = Function(f.function_space(), name=name+'err').assign(f-f_init)
-                    field_dict[name+"err"] = err
-                    self.diagnostics.register(name+"err")
-                    to_dump.append(err)
-=======
-        for field, meanfield in zip(funcs, self.output.meanfields):
+        steady_state_dump_err = self.output.steady_state_dump_err
+        for field in self.fieldlist:
+            steady_state_dump_err.setdefault(field, False)
+        for name, f, f_init in zip(self.fieldlist, funcs, self.x_init.split()):
+            if steady_state_dump_err[name]:
+                err = Function(f.function_space(), name=name+'err').assign(f-f_init)
+                field_dict[name+"err"] = err
+                self.diagnostics.register(name+"err")
+                to_dump.append(err)
+
+        meanfields = self.output.meanfields
+        for field in self.fieldlist:
+            meanfields.setdefault(None)
+        for name, meanfield in meanfields.iteritems():
             if meanfield is not None:
+                field = field_dict[name]
                 diff = Function(
                     field.function_space(),
                     name=field.name()+"_perturbation").assign(field - meanfield)
+                self.diagnostics.register(name+"perturbation")
+                field_dict[name+"perturbation"] = diff
                 to_dump.append(diff)
-
-        dumpdir = path.join("results", self.output.dirname)
->>>>>>> 8b5309e1
 
         self.dumpdir = path.join("results", self.output.dirname)
 
@@ -176,27 +174,16 @@
                  diagnostics=None,
                  fieldlist=None):
 
-<<<<<<< HEAD
-        super(Compressible3DState, self).__init__(mesh=mesh,
-                                                  vertical_degree=vertical_degree,
-                                                  horizontal_degree=horizontal_degree,
-                                                  family=family,
-                                                  timestepping=timestepping,
-                                                  output=output,
-                                                  parameters=parameters,
-                                                  diagnostics=diagnostics,
-                                                  fieldlist=fieldlist)
-=======
-        super(CompressibleState, self).__init__(mesh,
-                                                vertical_degree,
-                                                horizontal_degree,
-                                                family,
-                                                z, k, Omega,
-                                                timestepping,
-                                                output,
-                                                parameters,
-                                                fieldlist)
->>>>>>> 8b5309e1
+        super(CompressibleState, self).__init__(mesh=mesh,
+                                                vertical_degree=vertical_degree,
+                                                horizontal_degree=horizontal_degree,
+                                                family=family,
+                                                z=z, k=k, Omega=Omega,
+                                                timestepping=timestepping,
+                                                output=output,
+                                                parameters=parameters,
+                                                diagnostics=diagnostics,
+                                                fieldlist=fieldlist)
 
         # build the geopotential
         V = FunctionSpace(mesh, "CG", 1)
