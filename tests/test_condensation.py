from gusto import *
from firedrake import as_vector, Constant, sin, PeriodicIntervalMesh, \
<<<<<<< HEAD
    SpatialCoordinate, ExtrudedMesh, Expression
from netCDF4 import Dataset
=======
    SpatialCoordinate, ExtrudedMesh
import json
>>>>>>> 77bb5e08
from math import pi

# This setup creates a bubble of water vapour that is advected
# by a prescribed velocity. The test passes if the integral
# of the water mixing ratio is conserved.


def setup_condens(dirname):

    # declare grid shape, with length L and height H
    L = 1000.
    H = 1000.
    nlayers = int(H / 100.)
    ncolumns = int(L / 100.)

    # make mesh
    m = PeriodicIntervalMesh(ncolumns, L)
    mesh = ExtrudedMesh(m, layers=nlayers, layer_height=(H / nlayers))
    x = SpatialCoordinate(mesh)

    fieldlist = ['u', 'rho', 'theta']
    timestepping = TimesteppingParameters(dt=1.0, maxk=4, maxi=1)
    output = OutputParameters(dirname=dirname+"/condens",
                              dumpfreq=1,
                              dumplist=['u'],
                              perturbation_fields=['theta', 'rho'])
    parameters = CompressibleParameters()

    state = State(mesh, vertical_degree=1, horizontal_degree=1,
                  family="CG",
                  timestepping=timestepping,
                  output=output,
                  parameters=parameters,
                  fieldlist=fieldlist,
                  diagnostic_fields=[Sum('water_v', 'water_c')])

    # declare initial fields
    u0 = state.fields("u")
    rho0 = state.fields("rho")
    theta0 = state.fields("theta")

    # spaces
    Vpsi = FunctionSpace(mesh, "CG", 2)
    Vt = theta0.function_space()
    Vr = rho0.function_space()

    # make a gradperp
    gradperp = lambda u: as_vector([-u.dx(1), u.dx(0)])

    # declare tracer field and a background field
    water_v0 = state.fields("water_v", Vt)
    water_c0 = state.fields("water_c", Vt)

    # Isentropic background state
    Tsurf = Constant(300.)

    theta_b = Function(Vt).interpolate(Tsurf)
    rho_b = Function(Vr)

    # Calculate initial rho
    compressible_hydrostatic_balance(state, theta_b, rho_b,
                                     solve_for_rho=True)

    # set up water_v
    xc = 500.
    zc = 350.
    rc = 250.
    r = sqrt((x[0]-xc)**2 + (x[1]-zc)**2)
    w_expr = conditional(r > rc, 0., 0.25*(1. + cos((pi/rc)*r)))

    # set up velocity field
    u_max = 10.0

    psi_expr = ((-u_max * L / pi) *
                sin(2 * pi * x[0] / L) *
                sin(pi * x[1] / L))

    psi0 = Function(Vpsi).interpolate(psi_expr)
    u0.project(gradperp(psi0))
    theta0.interpolate(theta_b)
    rho0.interpolate(rho_b)
    water_v0.interpolate(w_expr)

    state.initialise([('u', u0),
                      ('rho', rho0),
                      ('theta', theta0),
                      ('water_v', water_v0),
                      ('water_c', water_c0)])
    state.set_reference_profiles([('rho', rho_b),
                                  ('theta', theta_b)])

    # set up advection schemes
    rhoeqn = AdvectionEquation(state, Vr, equation_form="continuity")
    thetaeqn = SUPGAdvection(state, Vt,
                             supg_params={"dg_direction": "horizontal"},
                             equation_form="advective")

    # build advection dictionary
    advected_fields = []
    advected_fields.append(("u", NoAdvection(state, u0, None)))
    advected_fields.append(("rho", SSPRK3(state, rho0, rhoeqn)))
    advected_fields.append(("theta", SSPRK3(state, theta0, thetaeqn)))
    advected_fields.append(("water_v", SSPRK3(state, water_v0, thetaeqn)))
    advected_fields.append(("water_c", SSPRK3(state, water_c0, thetaeqn)))

    physics_list = [Condensation(state)]

    # build time stepper
    stepper = AdvectionTimestepper(state, advected_fields, physics_list=physics_list)

    return stepper, 5.0


def run_condens(dirname):

    stepper, tmax = setup_condens(dirname)
    stepper.run(t=0, tmax=tmax)


def test_condens_setup(tmpdir):

    dirname = str(tmpdir)
    run_condens(dirname)
    filename = path.join(dirname, "condens/diagnostics.nc")
    data = Dataset(filename, "r")

    water = data.groups["water_v_plus_water_c"]
    total = water.variables["total"]
    water_t_0 = total[0]
    water_t_T = total[-1]

    assert abs(water_t_0 - water_t_T) / water_t_0 < 1e-12<|MERGE_RESOLUTION|>--- conflicted
+++ resolved
@@ -1,12 +1,7 @@
 from gusto import *
 from firedrake import as_vector, Constant, sin, PeriodicIntervalMesh, \
-<<<<<<< HEAD
-    SpatialCoordinate, ExtrudedMesh, Expression
+    SpatialCoordinate, ExtrudedMesh
 from netCDF4 import Dataset
-=======
-    SpatialCoordinate, ExtrudedMesh
-import json
->>>>>>> 77bb5e08
 from math import pi
 
 # This setup creates a bubble of water vapour that is advected
