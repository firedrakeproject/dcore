--- conflicted
+++ resolved
@@ -87,7 +87,6 @@
 
     dirname = str(tmpdir)
     run_sw(dirname, euler_poincare=euler_poincare)
-<<<<<<< HEAD
     filename = path.join(dirname, "sw/diagnostics.nc")
     data = Dataset(filename, "r")
 
@@ -97,12 +96,6 @@
     uerr = data.groups["u_error"]
     u = data.groups["u"]
     ul2 = uerr["l2"][-1]/u["l2"][0]
-=======
-    with open(path.join(dirname, "sw/diagnostics.json"), "r") as f:
-        data = json.load(f)
-    Dl2 = data["D_error"]["l2"][-1]/data["D"]["l2"][0]
-    ul2 = data["u_error"]["l2"][-1]/data["u"]["l2"][0]
->>>>>>> b86aef96
 
     assert Dl2 < 5.e-4
     assert ul2 < 5.e-3