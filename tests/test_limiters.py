from os import path
from gusto import *
<<<<<<< HEAD
from firedrake import (as_vector, PeriodicIntervalMesh,
                       SpatialCoordinate, ExtrudedMesh, FunctionSpace, Function,
                       conditional, sqrt)
=======
from firedrake import (as_vector, PeriodicIntervalMesh, interval, FiniteElement, pi,
                       SpatialCoordinate, ExtrudedMesh, FunctionSpace, Function,
                       conditional, sqrt, BrokenElement, TensorProductElement)
>>>>>>> 913ce85e
from firedrake.slope_limiter.vertex_based_limiter import VertexBasedLimiter
from netCDF4 import Dataset

# This setup creates a sharp bubble of warm air in a vertical slice
# This bubble is then advected by a prescribed advection scheme
# If the limiter is working, the advection should have produced
# no new maxima or minima. Advection is a solid body rotation.


def setup_limiters(dirname):

<<<<<<< HEAD
    dt = 0.1
    Ld = 10.
    tmax = 2
    m = PeriodicIntervalMesh(20, Ld)
    mesh = ExtrudedMesh(m, layers=20, layer_height=(Ld/20))
    output = OutputParameters(dirname=dirname, dumpfreq=1, dumplist=['u', 'chemical', 'moisture'])
    parameters = CompressibleParameters()
    timestepping = TimesteppingParameters(dt=dt, maxk=4, maxi=1)
    fieldlist = ['u', 'rho', 'theta', 'chemical', 'moisture']
=======
    dt = 0.01
    Ld = 1.
    tmax = 0.2
    rotations = 0.1
    m = PeriodicIntervalMesh(20, Ld)
    mesh = ExtrudedMesh(m, layers=20, layer_height=(Ld/20))
    output = OutputParameters(dirname=dirname, dumpfreq=1, dumplist=['u', 'chemical', 'moisture_higher', 'moisture_lower'])
    parameters = CompressibleParameters()
    timestepping = TimesteppingParameters(dt=dt, maxk=4, maxi=1)
    fieldlist = ['u', 'rho', 'theta', 'chemical', 'moisture_higher', 'moisture_lower']
>>>>>>> 913ce85e
    diagnostic_fields = []
    state = State(mesh, vertical_degree=1, horizontal_degree=1,
                  family="CG",
                  timestepping=timestepping,
                  output=output,
                  parameters=parameters,
                  fieldlist=fieldlist,
                  diagnostic_fields=diagnostic_fields)

<<<<<<< HEAD
    x, z = SpatialCoordinate(state.mesh)

    Vr = state.spaces("DG")
    Vt = state.spaces("HDiv_v")
    Vpsi = FunctionSpace(state.mesh, "CG", 2)

    u = state.fields("u", dump=True)
    chemical = state.fields("chemical", Vr, dump=True)
    moisture = state.fields("moisture", Vt, dump=True)
=======
    x, z = SpatialCoordinate(mesh)

    Vr = state.spaces("DG")
    Vt = state.spaces("HDiv_v")
    Vpsi = FunctionSpace(mesh, "CG", 2)

    cell = mesh._base_mesh.ufl_cell().cellname()
    DG0_element = FiniteElement("DG", cell, 0)
    CG1_element = FiniteElement("CG", interval, 1)
    Vt0_element = TensorProductElement(DG0_element, CG1_element)
    Vt0 = FunctionSpace(mesh, Vt0_element)
    Vt0_brok = FunctionSpace(mesh, BrokenElement(Vt0_element))
    VCG1 = FunctionSpace(mesh, "CG", 1)

    u = state.fields("u", dump=True)
    chemical = state.fields("chemical", Vr, dump=True)
    moisture_higher = state.fields("moisture_higher", Vt, dump=True)
    moisture_lower = state.fields("moisture_lower", Vt0, dump=True)
>>>>>>> 913ce85e

    x_lower = 2 * Ld / 5
    x_upper = 3 * Ld / 5
    z_lower = 6 * Ld / 10
    z_upper = 8 * Ld / 10
    bubble_expr_1 = conditional(x > x_lower,
                                conditional(x < x_upper,
                                            conditional(z > z_lower,
                                                        conditional(z < z_upper, 1.0, 0.0),
                                                        0.0),
                                            0.0),
                                0.0)

    bubble_expr_2 = conditional(x > z_lower,
                                conditional(x < z_upper,
                                            conditional(z > x_lower,
                                                        conditional(z < x_upper, 1.0, 0.0),
                                                        0.0),
                                            0.0),
                                0.0)

    chemical.assign(1.0)
<<<<<<< HEAD
    moisture.assign(280.)
    chem_pert_1 = Function(Vr).interpolate(bubble_expr_1)
    chem_pert_2 = Function(Vr).interpolate(bubble_expr_2)
    moist_pert_1 = Function(Vt).interpolate(bubble_expr_1)
    moist_pert_2 = Function(Vt).interpolate(bubble_expr_2)

    chemical.assign(chemical + chem_pert_1 + chem_pert_2)
    moisture.assign(moisture + moist_pert_1 + moist_pert_2)

    # set up solid body rotation for advection
    xc = Ld / 2
    zc = Ld / 2
    r = sqrt((x - xc) ** 2 + (z - zc) ** 2)
    umax = 0.1
    omega = umax * sqrt(2) / Ld
=======
    moisture_higher.assign(280.)
    chem_pert_1 = Function(Vr).interpolate(bubble_expr_1)
    chem_pert_2 = Function(Vr).interpolate(bubble_expr_2)
    moist_h_pert_1 = Function(Vt).interpolate(bubble_expr_1)
    moist_h_pert_2 = Function(Vt).interpolate(bubble_expr_2)
    moist_l_pert_1 = Function(Vt0).interpolate(bubble_expr_1)
    moist_l_pert_2 = Function(Vt0).interpolate(bubble_expr_2)

    chemical.assign(chemical + chem_pert_1 + chem_pert_2)
    moisture_higher.assign(moisture_higher + moist_h_pert_1 + moist_h_pert_2)
    moisture_lower.assign(moisture_lower + moist_l_pert_1 + moist_l_pert_2)

    # set up solid body rotation for advection
    # we do this slightly complicated stream function to make the velocity 0 at edges
    # thus we avoid odd effects at boundaries
    xc = Ld / 2
    zc = Ld / 2
    r = sqrt((x - xc) ** 2 + (z - zc) ** 2)
    omega = rotations * 2 * pi / tmax
>>>>>>> 913ce85e
    r_out = 9 * Ld / 20
    r_in = 2 * Ld / 5
    A = omega * r_in / (2 * (r_in - r_out))
    B = - omega * r_in * r_out / (r_in - r_out)
    C = omega * r_in ** 2 * r_out / (r_in - r_out) / 2
    psi_expr = conditional(r < r_in,
                           omega * r ** 2 / 2,
                           conditional(r < r_out,
                                       A * r ** 2 + B * r + C,
                                       A * r_out ** 2 + B * r_out + C))
    psi = Function(Vpsi).interpolate(psi_expr)

    gradperp = lambda v: as_vector([-v.dx(1), v.dx(0)])
    u.project(gradperp(psi))

    state.initialise([('u', u),
                      ('chemical', chemical),
<<<<<<< HEAD
                      ('moisture', moisture)])

    # set up advection schemes
    dg_opts = EmbeddedDGOptions()
    chemeqn = AdvectionEquation(state, Vr, equation_form="advective")
    moisteqn = EmbeddedDGAdvection(state, Vt, equation_form="advective", options=dg_opts)
=======
                      ('moisture_higher', moisture_higher),
                      ('moisture_lower', moisture_lower)])

    # set up advection schemes
    dg_opts = EmbeddedDGOptions()
    recovered_opts = RecoveredOptions(embedding_space=Vr,
                                      recovered_space=VCG1,
                                      broken_space=Vt0_brok,
                                      boundary_method=Boundary_Method.dynamics)

    chemeqn = AdvectionEquation(state, Vr, equation_form="advective")
    moisteqn_higher = EmbeddedDGAdvection(state, Vt, equation_form="advective", options=dg_opts)
    moisteqn_lower = EmbeddedDGAdvection(state, Vt0, equation_form="advective", options=recovered_opts)
>>>>>>> 913ce85e

    # build advection dictionary
    advected_fields = []
    advected_fields.append(('chemical', SSPRK3(state, chemical, chemeqn, limiter=VertexBasedLimiter(Vr))))
<<<<<<< HEAD
    advected_fields.append(('moisture', SSPRK3(state, moisture, moisteqn, limiter=ThetaLimiter(Vt))))
=======
    advected_fields.append(('moisture_higher', SSPRK3(state, moisture_higher, moisteqn_higher, limiter=ThetaLimiter(Vt))))
    advected_fields.append(('moisture_lower', SSPRK3(state, moisture_lower, moisteqn_lower, limiter=VertexBasedLimiter(Vr))))
>>>>>>> 913ce85e

    # build time stepper
    stepper = AdvectionDiffusion(state, advected_fields)

    return stepper, tmax


def run_limiters(dirname):

    stepper, tmax = setup_limiters(dirname)
    stepper.run(t=0, tmax=tmax)
    # print(stepper.state.fields('moisture').dat.data[:])
    return


def test_limiters(tmpdir):

    dirname = str(tmpdir)
    run_limiters(dirname)
    filename = path.join(dirname, "diagnostics.nc")
    data = Dataset(filename, "r")

    chem_data = data.groups["chemical"]
    max_chem = chem_data.variables["max"]
    min_chem = chem_data.variables["min"]

<<<<<<< HEAD
    moist_data = data.groups["moisture"]
    max_moist = moist_data.variables["max"]
    min_moist = moist_data.variables["min"]

    tolerance = 0.1

    # check that maxima and minima do not exceed previous maxima and minima
    # however provide a small amount of tolerance
    assert max_moist[-1] <= max_moist[0] + (max_moist[0] - min_moist[0]) * tolerance
    assert min_moist[-1] >= min_moist[0] - (max_moist[0] - min_moist[0]) * tolerance
    assert max_chem[-1] <= max_chem[0] + (max_chem[0] - min_chem[0]) * tolerance
    assert min_chem[-1] >= min_chem[0] - (max_chem[0] - min_chem[0]) * tolerance
=======
    moist_h_data = data.groups["moisture_higher"]
    max_moist_h = moist_h_data.variables["max"]
    min_moist_h = moist_h_data.variables["min"]

    moist_l_data = data.groups["moisture_lower"]
    max_moist_l = moist_l_data.variables["max"]
    min_moist_l = moist_l_data.variables["min"]

    tolerance = 1e-8

    # check that maxima and minima do not exceed previous maxima and minima
    # however provide a small amount of tolerance
    assert max_chem[-1] <= max_chem[0] + (max_chem[0] - min_chem[0]) * tolerance
    assert min_chem[-1] >= min_chem[0] - (max_chem[0] - min_chem[0]) * tolerance
    assert max_moist_l[-1] <= max_moist_l[0] + (max_moist_l[0] - min_moist_l[0]) * tolerance
    assert min_moist_l[-1] >= min_moist_l[0] - (max_moist_l[0] - min_moist_l[0]) * tolerance
    assert max_moist_h[-1] <= max_moist_h[0] + (max_moist_h[0] - min_moist_h[0]) * tolerance
    assert min_moist_h[-1] >= min_moist_h[0] - (max_moist_h[0] - min_moist_h[0]) * tolerance
>>>>>>> 913ce85e
<|MERGE_RESOLUTION|>--- conflicted
+++ resolved
@@ -1,14 +1,8 @@
 from os import path
 from gusto import *
-<<<<<<< HEAD
-from firedrake import (as_vector, PeriodicIntervalMesh,
-                       SpatialCoordinate, ExtrudedMesh, FunctionSpace, Function,
-                       conditional, sqrt)
-=======
 from firedrake import (as_vector, PeriodicIntervalMesh, interval, FiniteElement, pi,
                        SpatialCoordinate, ExtrudedMesh, FunctionSpace, Function,
                        conditional, sqrt, BrokenElement, TensorProductElement)
->>>>>>> 913ce85e
 from firedrake.slope_limiter.vertex_based_limiter import VertexBasedLimiter
 from netCDF4 import Dataset
 
@@ -20,17 +14,6 @@
 
 def setup_limiters(dirname):
 
-<<<<<<< HEAD
-    dt = 0.1
-    Ld = 10.
-    tmax = 2
-    m = PeriodicIntervalMesh(20, Ld)
-    mesh = ExtrudedMesh(m, layers=20, layer_height=(Ld/20))
-    output = OutputParameters(dirname=dirname, dumpfreq=1, dumplist=['u', 'chemical', 'moisture'])
-    parameters = CompressibleParameters()
-    timestepping = TimesteppingParameters(dt=dt, maxk=4, maxi=1)
-    fieldlist = ['u', 'rho', 'theta', 'chemical', 'moisture']
-=======
     dt = 0.01
     Ld = 1.
     tmax = 0.2
@@ -41,7 +24,6 @@
     parameters = CompressibleParameters()
     timestepping = TimesteppingParameters(dt=dt, maxk=4, maxi=1)
     fieldlist = ['u', 'rho', 'theta', 'chemical', 'moisture_higher', 'moisture_lower']
->>>>>>> 913ce85e
     diagnostic_fields = []
     state = State(mesh, vertical_degree=1, horizontal_degree=1,
                   family="CG",
@@ -51,17 +33,6 @@
                   fieldlist=fieldlist,
                   diagnostic_fields=diagnostic_fields)
 
-<<<<<<< HEAD
-    x, z = SpatialCoordinate(state.mesh)
-
-    Vr = state.spaces("DG")
-    Vt = state.spaces("HDiv_v")
-    Vpsi = FunctionSpace(state.mesh, "CG", 2)
-
-    u = state.fields("u", dump=True)
-    chemical = state.fields("chemical", Vr, dump=True)
-    moisture = state.fields("moisture", Vt, dump=True)
-=======
     x, z = SpatialCoordinate(mesh)
 
     Vr = state.spaces("DG")
@@ -80,7 +51,6 @@
     chemical = state.fields("chemical", Vr, dump=True)
     moisture_higher = state.fields("moisture_higher", Vt, dump=True)
     moisture_lower = state.fields("moisture_lower", Vt0, dump=True)
->>>>>>> 913ce85e
 
     x_lower = 2 * Ld / 5
     x_upper = 3 * Ld / 5
@@ -103,23 +73,6 @@
                                 0.0)
 
     chemical.assign(1.0)
-<<<<<<< HEAD
-    moisture.assign(280.)
-    chem_pert_1 = Function(Vr).interpolate(bubble_expr_1)
-    chem_pert_2 = Function(Vr).interpolate(bubble_expr_2)
-    moist_pert_1 = Function(Vt).interpolate(bubble_expr_1)
-    moist_pert_2 = Function(Vt).interpolate(bubble_expr_2)
-
-    chemical.assign(chemical + chem_pert_1 + chem_pert_2)
-    moisture.assign(moisture + moist_pert_1 + moist_pert_2)
-
-    # set up solid body rotation for advection
-    xc = Ld / 2
-    zc = Ld / 2
-    r = sqrt((x - xc) ** 2 + (z - zc) ** 2)
-    umax = 0.1
-    omega = umax * sqrt(2) / Ld
-=======
     moisture_higher.assign(280.)
     chem_pert_1 = Function(Vr).interpolate(bubble_expr_1)
     chem_pert_2 = Function(Vr).interpolate(bubble_expr_2)
@@ -139,7 +92,6 @@
     zc = Ld / 2
     r = sqrt((x - xc) ** 2 + (z - zc) ** 2)
     omega = rotations * 2 * pi / tmax
->>>>>>> 913ce85e
     r_out = 9 * Ld / 20
     r_in = 2 * Ld / 5
     A = omega * r_in / (2 * (r_in - r_out))
@@ -157,14 +109,6 @@
 
     state.initialise([('u', u),
                       ('chemical', chemical),
-<<<<<<< HEAD
-                      ('moisture', moisture)])
-
-    # set up advection schemes
-    dg_opts = EmbeddedDGOptions()
-    chemeqn = AdvectionEquation(state, Vr, equation_form="advective")
-    moisteqn = EmbeddedDGAdvection(state, Vt, equation_form="advective", options=dg_opts)
-=======
                       ('moisture_higher', moisture_higher),
                       ('moisture_lower', moisture_lower)])
 
@@ -178,17 +122,12 @@
     chemeqn = AdvectionEquation(state, Vr, equation_form="advective")
     moisteqn_higher = EmbeddedDGAdvection(state, Vt, equation_form="advective", options=dg_opts)
     moisteqn_lower = EmbeddedDGAdvection(state, Vt0, equation_form="advective", options=recovered_opts)
->>>>>>> 913ce85e
 
     # build advection dictionary
     advected_fields = []
     advected_fields.append(('chemical', SSPRK3(state, chemical, chemeqn, limiter=VertexBasedLimiter(Vr))))
-<<<<<<< HEAD
-    advected_fields.append(('moisture', SSPRK3(state, moisture, moisteqn, limiter=ThetaLimiter(Vt))))
-=======
     advected_fields.append(('moisture_higher', SSPRK3(state, moisture_higher, moisteqn_higher, limiter=ThetaLimiter(Vt))))
     advected_fields.append(('moisture_lower', SSPRK3(state, moisture_lower, moisteqn_lower, limiter=VertexBasedLimiter(Vr))))
->>>>>>> 913ce85e
 
     # build time stepper
     stepper = AdvectionDiffusion(state, advected_fields)
@@ -215,20 +154,6 @@
     max_chem = chem_data.variables["max"]
     min_chem = chem_data.variables["min"]
 
-<<<<<<< HEAD
-    moist_data = data.groups["moisture"]
-    max_moist = moist_data.variables["max"]
-    min_moist = moist_data.variables["min"]
-
-    tolerance = 0.1
-
-    # check that maxima and minima do not exceed previous maxima and minima
-    # however provide a small amount of tolerance
-    assert max_moist[-1] <= max_moist[0] + (max_moist[0] - min_moist[0]) * tolerance
-    assert min_moist[-1] >= min_moist[0] - (max_moist[0] - min_moist[0]) * tolerance
-    assert max_chem[-1] <= max_chem[0] + (max_chem[0] - min_chem[0]) * tolerance
-    assert min_chem[-1] >= min_chem[0] - (max_chem[0] - min_chem[0]) * tolerance
-=======
     moist_h_data = data.groups["moisture_higher"]
     max_moist_h = moist_h_data.variables["max"]
     min_moist_h = moist_h_data.variables["min"]
@@ -246,5 +171,4 @@
     assert max_moist_l[-1] <= max_moist_l[0] + (max_moist_l[0] - min_moist_l[0]) * tolerance
     assert min_moist_l[-1] >= min_moist_l[0] - (max_moist_l[0] - min_moist_l[0]) * tolerance
     assert max_moist_h[-1] <= max_moist_h[0] + (max_moist_h[0] - min_moist_h[0]) * tolerance
-    assert min_moist_h[-1] >= min_moist_h[0] - (max_moist_h[0] - min_moist_h[0]) * tolerance
->>>>>>> 913ce85e
+    assert min_moist_h[-1] >= min_moist_h[0] - (max_moist_h[0] - min_moist_h[0]) * tolerance