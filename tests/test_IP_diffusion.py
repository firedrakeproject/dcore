from gusto import *
<<<<<<< HEAD
from firedrake import SpatialCoordinate,\
    VectorFunctionSpace, File, Constant, Function, exp, as_vector
=======
from firedrake import PeriodicIntervalMesh, ExtrudedMesh, SpatialCoordinate,\
    VectorFunctionSpace, Constant, exp, as_vector
>>>>>>> acaaf1b2
import pytest


def setup_IPdiffusion(dirname, vector, DG):

    dt = 0.01
    L = 10.
    domain = VerticalSliceDomain(L, 10., 50, 50)

    fieldlist = ['u', 'D']
    timestepping = TimesteppingParameters(dt=dt)
    parameters = CompressibleParameters()
    output = OutputParameters(dirname=dirname)

    state = State(domain,
                  vertical_degree=1, horizontal_degree=1,
                  family="CG",
                  timestepping=timestepping,
                  parameters=parameters,
                  output=output,
                  fieldlist=fieldlist)

    mesh = domain.mesh
    x = SpatialCoordinate(mesh)
    if vector:
        kappa = Constant([[0.05, 0.], [0., 0.05]])
        if DG:
            Space = VectorFunctionSpace(mesh, "DG", 1)
        else:
            Space = state.spaces("HDiv")
        fexpr = as_vector([exp(-(L/2.-x[0])**2 - (L/2.-x[1])**2), 0.])
    else:
        kappa = 0.05
        if DG:
            Space = state.spaces("DG")
        else:
            Space = state.spaces("HDiv_v")
        fexpr = exp(-(L/2.-x[0])**2 - (L/2.-x[1])**2)

    f = state.fields("f", Space)
    try:
        f.interpolate(fexpr)
    except NotImplementedError:
        f.project(fexpr)

    mu = 5.
    f_diffusion = InteriorPenalty(state, f.function_space(), kappa=kappa, mu=mu)
    diffused_fields = [("f", f_diffusion)]
    stepper = AdvectionDiffusion(state, diffused_fields=diffused_fields)
    return stepper


def run(dirname, vector, DG):

    stepper = setup_IPdiffusion(dirname, vector, DG)
    stepper.run(t=0., tmax=2.5)
    return stepper.state.fields("f")


@pytest.mark.parametrize("vector", [True, False])
@pytest.mark.parametrize("DG", [True, False])
def test_ipdiffusion(tmpdir, vector, DG):

    dirname = str(tmpdir)
    f = run(dirname, vector, DG)
    assert f.dat.data.max() < 0.7<|MERGE_RESOLUTION|>--- conflicted
+++ resolved
@@ -1,11 +1,6 @@
 from gusto import *
-<<<<<<< HEAD
-from firedrake import SpatialCoordinate,\
-    VectorFunctionSpace, File, Constant, Function, exp, as_vector
-=======
-from firedrake import PeriodicIntervalMesh, ExtrudedMesh, SpatialCoordinate,\
-    VectorFunctionSpace, Constant, exp, as_vector
->>>>>>> acaaf1b2
+from firedrake import SpatialCoordinate, VectorFunctionSpace, Constant,\
+    exp, as_vector
 import pytest
 
 
