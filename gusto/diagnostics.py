from firedrake import op2, assemble, dot, dx, FunctionSpace, Function, sqrt, \
    TestFunction, TrialFunction, CellNormal, Constant, cross, grad, inner, \
    LinearVariationalProblem, LinearVariationalSolver, FacetNormal, \
    ds, ds_b, ds_v, ds_t, dS_v, div, avg, jump, DirichletBC, BrokenElement, \
<<<<<<< HEAD
    TensorFunctionSpace, SpatialCoordinate
=======
    TensorFunctionSpace, SpatialCoordinate, VectorFunctionSpace, as_vector
>>>>>>> 33de1653

from abc import ABCMeta, abstractmethod, abstractproperty
from gusto import thermodynamics
from gusto.recovery import Recoverer
import numpy as np

__all__ = ["Diagnostics", "CourantNumber", "VelocityX", "VelocityZ", "VelocityY", "Gradient",
<<<<<<< HEAD
           "RichardsonNumber", "Energy", "KineticEnergy", "ShallowWaterKineticEnergy",
           "ShallowWaterPotentialEnergy", "ShallowWaterPotentialEnstrophy", "ExnerPi", "Sum",
           "Difference", "SteadyStateError", "Perturbation", "Theta_e", "InternalEnergy",
           "PotentialEnergy", "CompressibleKineticEnergy", "Dewpoint", "Temperature", "Theta_d",
=======
           "SphericalComponent", "MeridionalComponent", "ZonalComponent", "RadialComponent",
           "RichardsonNumber", "Energy", "KineticEnergy", "ShallowWaterKineticEnergy",
           "ShallowWaterPotentialEnergy", "ShallowWaterPotentialEnstrophy",
           "CompressibleKineticEnergy", "ExnerPi", "Sum", "Difference", "SteadyStateError",
           "Perturbation", "Theta_e", "InternalEnergy", "PotentialEnergy",
           "ThermodynamicKineticEnergy", "Dewpoint", "Temperature", "Theta_d",
>>>>>>> 33de1653
           "RelativeHumidity", "Pressure", "Pi_Vt", "HydrostaticImbalance", "Precipitation",
           "PotentialVorticity", "RelativeVorticity", "AbsoluteVorticity"]


class Diagnostics(object):

    available_diagnostics = ["min", "max", "rms", "l2", "total"]

    def __init__(self, *fields):

        self.fields = list(fields)

    def register(self, *fields):

        fset = set(self.fields)
        for f in fields:
            if f not in fset:
                self.fields.append(f)

    @staticmethod
    def min(f):
        fmin = op2.Global(1, np.finfo(float).max, dtype=float)
        op2.par_loop(op2.Kernel("""
void minify(double *a, double *b) {
    a[0] = a[0] > fabs(b[0]) ? fabs(b[0]) : a[0];
}
""", "minify"), f.dof_dset.set, fmin(op2.MIN), f.dat(op2.READ))
        return fmin.data[0]

    @staticmethod
    def max(f):
        fmax = op2.Global(1, np.finfo(float).min, dtype=float)
        op2.par_loop(op2.Kernel("""
void maxify(double *a, double *b) {
    a[0] = a[0] < fabs(b[0]) ? fabs(b[0]) : a[0];
}
""", "maxify"), f.dof_dset.set, fmax(op2.MAX), f.dat(op2.READ))
        return fmax.data[0]

    @staticmethod
    def rms(f):
        area = assemble(1*dx(domain=f.ufl_domain()))
        return sqrt(assemble(inner(f, f)*dx)/area)

    @staticmethod
    def l2(f):
        return sqrt(assemble(inner(f, f)*dx))

    @staticmethod
    def total(f):
        if len(f.ufl_shape) == 0:
            return assemble(f * dx)
        else:
            pass


class DiagnosticField(object, metaclass=ABCMeta):

    def __init__(self, required_fields=()):
        self._initialised = False
        self.required_fields = required_fields

    @abstractproperty
    def name(self):
        """The name of this diagnostic field"""
        pass

    def setup(self, state, space=None):
        if not self._initialised:
            if space is None:
                space = state.spaces("DG0", state.mesh, "DG", 0)
            self.field = state.fields(self.name, space, pickup=False)
            self._initialised = True

    @abstractmethod
    def compute(self, state):
        """ Compute the diagnostic field from the current state"""
        pass

    def __call__(self, state):
        return self.compute(state)


class CourantNumber(DiagnosticField):
    name = "CourantNumber"

    def setup(self, state):
        if not self._initialised:
            super(CourantNumber, self).setup(state)
            # set up area computation
            V = state.spaces("DG0")
            test = TestFunction(V)
            self.area = Function(V)
            assemble(test*dx, tensor=self.area)

    def compute(self, state):
        u = state.fields("u")
        dt = Constant(state.timestepping.dt)
        return self.field.project(sqrt(dot(u, u))/sqrt(self.area)*dt)


class VelocityX(DiagnosticField):
    name = "VelocityX"

    def setup(self, state):
        if not self._initialised:
            space = state.spaces("CG1", state.mesh, "CG", 1)
            super(VelocityX, self).setup(state, space=space)

    def compute(self, state):
        u = state.fields("u")
        uh = u[0]
        return self.field.interpolate(uh)


class VelocityZ(DiagnosticField):
    name = "VelocityZ"

    def setup(self, state):
        if not self._initialised:
            space = state.spaces("CG1", state.mesh, "CG", 1)
            super(VelocityZ, self).setup(state, space=space)

    def compute(self, state):
        u = state.fields("u")
        w = u[u.geometric_dimension() - 1]
        return self.field.interpolate(w)


class VelocityY(DiagnosticField):
    name = "VelocityY"

    def setup(self, state):
        if not self._initialised:
            space = state.spaces("CG1", state.mesh, "CG", 1)
            super(VelocityY, self).setup(state, space=space)

    def compute(self, state):
        u = state.fields("u")
        v = u[1]
        return self.field.interpolate(v)


class Gradient(DiagnosticField):

    def __init__(self, name):
        super().__init__()
        self.fname = name

    @property
    def name(self):
        return self.fname+"_gradient"

    def setup(self, state):
        if not self._initialised:
            mesh_dim = state.mesh.geometric_dimension()
            try:
                field_dim = state.fields(self.fname).ufl_shape[0]
            except IndexError:
                field_dim = 1
            shape = (mesh_dim, ) * field_dim
            space = TensorFunctionSpace(state.mesh, "CG", 1, shape=shape)
            super().setup(state, space=space)

        f = state.fields(self.fname)
        test = TestFunction(space)
        trial = TrialFunction(space)
        n = FacetNormal(state.mesh)
        a = inner(test, trial)*dx
        L = -inner(div(test), f)*dx
        if space.extruded:
            L += dot(dot(test, n), f)*(ds_t + ds_b)
        prob = LinearVariationalProblem(a, L, self.field)
        self.solver = LinearVariationalSolver(prob)

    def compute(self, state):
        self.solver.solve()
        return self.field


class SphericalComponent(DiagnosticField):

    def __init__(self, name):
        super().__init__()
        self.fname = name

    def setup(self, state):
        if not self._initialised:
            # check geometric dimension is 3D
            if state.mesh.geometric_dimension() != 3:
                raise ValueError('Spherical components only work when the geometric dimension is 3!')
            space = FunctionSpace(state.mesh, "CG", 1)
            super().setup(state, space=space)

        V = VectorFunctionSpace(state.mesh, "CG", 1)
        self.x, self.y, self.z = SpatialCoordinate(state.mesh)
        self.x_hat = Function(V).interpolate(Constant(as_vector([1.0, 0.0, 0.0])))
        self.y_hat = Function(V).interpolate(Constant(as_vector([0.0, 1.0, 0.0])))
        self.z_hat = Function(V).interpolate(Constant(as_vector([0.0, 0.0, 1.0])))
        self.R = sqrt(self.x**2 + self.y**2)  # distance from z axis
        self.r = sqrt(self.x**2 + self.y**2 + self.z**2)  # distance from origin
        self.f = state.fields(self.fname)
        if np.prod(self.f.ufl_shape) != 3:
            raise ValueError('Components can only be found of a vector function space in 3D.')


class MeridionalComponent(SphericalComponent):

    @property
    def name(self):
        return self.fname+"_meridional"

    def compute(self, state):
        lambda_hat = (-self.x * self.z * self.x_hat / self.R
                      - self.y * self.z * self.y_hat / self.R
                      + self.R * self.z_hat) / self.r
        return self.field.project(dot(self.f, lambda_hat))


class ZonalComponent(SphericalComponent):

    @property
    def name(self):
        return self.fname+"_zonal"

    def compute(self, state):
        phi_hat = (self.x * self.y_hat - self.y * self.x_hat) / self.R
        return self.field.project(dot(self.f, phi_hat))


class RadialComponent(SphericalComponent):

    @property
    def name(self):
        return self.fname+"_radial"

    def compute(self, state):
        r_hat = (self.x * self.x_hat + self.y * self.y_hat + self.z * self.z_hat) / self.r
        return self.field.project(dot(self.f, r_hat))


class RichardsonNumber(DiagnosticField):
    name = "RichardsonNumber"

    def __init__(self, density_field, factor=1.):
        super().__init__(required_fields=(density_field, "u_gradient"))
        self.density_field = density_field
        self.factor = Constant(factor)

    def setup(self, state):
        rho_grad = self.density_field+"_gradient"
        super().setup(state)
        self.grad_density = state.fields(rho_grad)
        self.gradu = state.fields("u_gradient")

    def compute(self, state):
        denom = 0.
        z_dim = state.mesh.geometric_dimension() - 1
        u_dim = state.fields("u").ufl_shape[0]
        for i in range(u_dim-1):
            denom += self.gradu[i, z_dim]**2
        Nsq = self.factor*self.grad_density[z_dim]
        self.field.interpolate(Nsq/denom)
        return self.field


class Energy(DiagnosticField):

    def kinetic(self, u, factor=None):
        """
        Computes 0.5*dot(u, u) with an option to multiply rho
        """
        if factor is not None:
            energy = 0.5*factor*dot(u, u)
        else:
            energy = 0.5*dot(u, u)
        return energy


class KineticEnergy(Energy):
    name = "KineticEnergy"

    def compute(self, state):
        u = state.fields("u")
        energy = self.kinetic(u)
        return self.field.interpolate(energy)


class ShallowWaterKineticEnergy(Energy):
    name = "ShallowWaterKineticEnergy"

    def compute(self, state):
        u = state.fields("u")
        D = state.fields("D")
        energy = self.kinetic(u, D)
        return self.field.interpolate(energy)


class ShallowWaterPotentialEnergy(Energy):
    name = "ShallowWaterPotentialEnergy"

    def compute(self, state):
        g = state.parameters.g
        D = state.fields("D")
        energy = 0.5*g*D**2
        return self.field.interpolate(energy)


class ShallowWaterPotentialEnstrophy(DiagnosticField):

    def __init__(self, base_field_name="PotentialVorticity"):
        super().__init__()
        self.base_field_name = base_field_name

    @property
    def name(self):
        base_name = "SWPotentialEnstrophy"
        return "_from_".join((base_name, self.base_field_name))

    def compute(self, state):
        if self.base_field_name == "PotentialVorticity":
            pv = state.fields("PotentialVorticity")
            D = state.fields("D")
            enstrophy = 0.5*pv**2*D
        elif self.base_field_name == "RelativeVorticity":
            zeta = state.fields("RelativeVorticity")
            D = state.fields("D")
            f = state.fields("coriolis")
            enstrophy = 0.5*(zeta + f)**2/D
        elif self.base_field_name == "AbsoluteVorticity":
            zeta_abs = state.fields("AbsoluteVorticity")
            D = state.fields("D")
            enstrophy = 0.5*(zeta_abs)**2/D
        else:
            raise ValueError("Don't know how to compute enstrophy with base_field_name=%s; base_field_name should be %s or %s." % (self.base_field_name, "RelativeVorticity", "AbsoluteVorticity", "PotentialVorticity"))
        return self.field.interpolate(enstrophy)


class ExnerPi(DiagnosticField):

    def __init__(self, reference=False):
        super(ExnerPi, self).__init__()
        self.reference = reference
        if reference:
            self.rho_name = "rhobar"
            self.theta_name = "thetabar"
        else:
            self.rho_name = "rho"
            self.theta_name = "theta"

    @property
    def name(self):
        if self.reference:
            return "ExnerPibar"
        else:
            return "ExnerPi"

    def setup(self, state):
        if not self._initialised:
            space = state.spaces("CG1", state.mesh, "CG", 1)
            super(ExnerPi, self).setup(state, space=space)

    def compute(self, state):
        rho = state.fields(self.rho_name)
        theta = state.fields(self.theta_name)
        Pi = thermodynamics.pi(state.parameters, rho, theta)
        return self.field.interpolate(Pi)


class Sum(DiagnosticField):

    def __init__(self, field1, field2):
<<<<<<< HEAD
        super(Sum, self).__init__(required_fields=(field1, field2))
=======
        super().__init__(required_fields=(field1, field2))
>>>>>>> 33de1653
        self.field1 = field1
        self.field2 = field2

    @property
    def name(self):
        return self.field1+"_plus_"+self.field2

    def setup(self, state):
        if not self._initialised:
            space = state.fields(self.field1).function_space()
            super(Sum, self).setup(state, space=space)

    def compute(self, state):
        field1 = state.fields(self.field1)
        field2 = state.fields(self.field2)
        return self.field.assign(field1 + field2)


class Difference(DiagnosticField):

    def __init__(self, field1, field2):
<<<<<<< HEAD
        super(Difference, self).__init__(required_fields=(field1, field2))
=======
        super().__init__(required_fields=(field1, field2))
>>>>>>> 33de1653
        self.field1 = field1
        self.field2 = field2

    @property
    def name(self):
        return self.field1+"_minus_"+self.field2

    def setup(self, state):
        if not self._initialised:
            space = state.fields(self.field1).function_space()
            super(Difference, self).setup(state, space=space)

    def compute(self, state):
        field1 = state.fields(self.field1)
        field2 = state.fields(self.field2)
        return self.field.assign(field1 - field2)
<<<<<<< HEAD


class SteadyStateError(Difference):

    def __init__(self, state, name):
        DiagnosticField.__init__(self)
        self.field1 = name
        self.field2 = name+'_init'
        field1 = state.fields(name)
        field2 = state.fields(self.field2, field1.function_space())
        field2.assign(field1)

    @property
    def name(self):
        return self.field1+"_error"


class Perturbation(Difference):

=======


class SteadyStateError(Difference):

    def __init__(self, state, name):
        DiagnosticField.__init__(self)
        self.field1 = name
        self.field2 = name+'_init'
        field1 = state.fields(name)
        field2 = state.fields(self.field2, field1.function_space())
        field2.assign(field1)

    @property
    def name(self):
        return self.field1+"_error"


class Perturbation(Difference):

>>>>>>> 33de1653
    def __init__(self, name):
        self.field1 = name
        self.field2 = name+'bar'
        DiagnosticField.__init__(self, required_fields=(self.field1, self.field2))
<<<<<<< HEAD
=======

    @property
    def name(self):
        return self.field1+"_perturbation"


class ThermodynamicDiagnostic(DiagnosticField):
    name = "thermodynamic_diagnostic"
>>>>>>> 33de1653

    @property
    def name(self):
        return self.field1+"_perturbation"

class ThermodynamicDiagnostic(DiagnosticField):
    name = "thermodynamic_diagnostic"
    
    def setup(self, state):
        if not self._initialised:
            space = state.fields("theta").function_space()
            broken_space = FunctionSpace(state.mesh, BrokenElement(space.ufl_element()))
            boundary_method = 'physics' if (state.vertical_degree == 0 and state.horizontal_degree == 0) else None
            super().setup(state, space=space)

            # now let's attach all of our fields
            self.u = state.fields("u")
            self.rho = state.fields("rho")
            self.theta = state.fields("theta")
            self.rho_averaged = Function(space)
            self.recoverer = Recoverer(self.rho, self.rho_averaged, VDG=broken_space, boundary_method=boundary_method)
            try:
                self.r_v = state.fields("water_v")
            except NotImplementedError:
                self.r_v = Constant(0.0)
            try:
                self.r_c = state.fields("water_c")
            except NotImplementedError:
                self.r_c = Constant(0.0)
            try:
                self.rain = state.fields("rain")
            except NotImplementedError:
                self.rain = Constant(0.0)

            # now let's store the most common expressions
            self.pi = thermodynamics.pi(state.parameters, self.rho_averaged, self.theta)
            self.T = thermodynamics.T(state.parameters, self.theta, self.pi, r_v=self.r_v)
            self.p = thermodynamics.p(state.parameters, self.pi)
            self.r_l = self.r_c + self.rain
            self.r_t = self.r_v + self.r_c + self.rain

    def compute(self, state):
        self.recoverer.project()


class Theta_e(ThermodynamicDiagnostic):
    name = "Theta_e"

    def compute(self, state):
        super().compute(state)
<<<<<<< HEAD

        return self.field.assign(thermodynamics.theta_e(state.parameters, self.T, self.p, self.r_v, self.r_t))


class InternalEnergy(ThermodynamicDiagnostic):
    name = "InternalEnergy"

    def compute(self, state):
        super().compute(state)

        return self.field.assign(thermodynamics.internal_energy(state.parameters, self.rho_averaged, self.T, r_v=self.r_v, r_l=self.r_l))

=======

        return self.field.assign(thermodynamics.theta_e(state.parameters, self.T, self.p, self.r_v, self.r_t))


class InternalEnergy(ThermodynamicDiagnostic):
    name = "InternalEnergy"

    def compute(self, state):
        super().compute(state)

        return self.field.assign(thermodynamics.internal_energy(state.parameters, self.rho_averaged, self.T, r_v=self.r_v, r_l=self.r_l))

>>>>>>> 33de1653

class PotentialEnergy(ThermodynamicDiagnostic):
    name = "PotentialEnergy"

    def setup(self, state):
        super().setup(state)
        self.x = SpatialCoordinate(state.mesh)

    def compute(self, state):
        super().compute(state)

        return self.field.interpolate(self.rho_averaged * (1 + self.r_t) * state.parameters.g * dot(self.x, state.k))


<<<<<<< HEAD
class CompressibleKineticEnergy(ThermodynamicDiagnostic):
    name = "CompressibleKineticEnergy"
=======
class ThermodynamicKineticEnergy(ThermodynamicDiagnostic):
    name = "ThermodynamicKineticEnergy"
>>>>>>> 33de1653

    def compute(self, state):
        super().compute(state)

        return self.field.project(0.5 * self.rho_averaged * (1 + self.r_t) * dot(self.u, self.u))
<<<<<<< HEAD


class Dewpoint(ThermodynamicDiagnostic):
    name = "Dewpoint"

    def compute(self, state):
        super().compute(state)

        return self.field.assign(thermodynamics.T_dew(state.parameters, self.p, self.r_v))


class Temperature(ThermodynamicDiagnostic):
    name = "Temperature"

    def compute(self, state):
        super().compute(state)

        return self.field.assign(self.T)


class Theta_d(ThermodynamicDiagnostic):
    name = "Theta_d"
=======


class Dewpoint(ThermodynamicDiagnostic):
    name = "Dewpoint"
>>>>>>> 33de1653

    def compute(self, state):
        super().compute(state)

<<<<<<< HEAD
        return self.field.assign(self.theta / (1 + self.r_v * self.parameters.R_v / self.parameters.R_d))


=======
        return self.field.assign(thermodynamics.T_dew(state.parameters, self.p, self.r_v))


class Temperature(ThermodynamicDiagnostic):
    name = "Temperature"

    def compute(self, state):
        super().compute(state)

        return self.field.assign(self.T)


class Theta_d(ThermodynamicDiagnostic):
    name = "Theta_d"

    def compute(self, state):
        super().compute(state)

        return self.field.assign(self.theta / (1 + self.r_v * state.parameters.R_v / state.parameters.R_d))


>>>>>>> 33de1653
class RelativeHumidity(ThermodynamicDiagnostic):
    name = "RelativeHumidity"

    def compute(self, state):
        super().compute(state)

        return self.field.assign(thermodynamics.RH(state.parameters, self.r_v, self.T, self.p))


class Pressure(ThermodynamicDiagnostic):
    name = "Pressure_Vt"

    def compute(self, state):
        super().compute(state)
<<<<<<< HEAD

        return self.field.assign(self.p)


=======

        return self.field.assign(self.p)


>>>>>>> 33de1653
class Pi_Vt(ThermodynamicDiagnostic):
    name = "Pi_Vt"

    def compute(self, state):
        super().compute(state)

        return self.field.assign(self.pi)


class HydrostaticImbalance(DiagnosticField):
    name = "HydrostaticImbalance"

    def setup(self, state):
        if not self._initialised:
            space = state.spaces("Vv")
            super().setup(state, space=space)
            rho = state.fields("rho")
            rhobar = state.fields("rhobar")
            theta = state.fields("theta")
            thetabar = state.fields("thetabar")
            pi = thermodynamics.pi(state.parameters, rho, theta)
            pibar = thermodynamics.pi(state.parameters, rhobar, thetabar)

            cp = Constant(state.parameters.cp)
            n = FacetNormal(state.mesh)

            F = TrialFunction(space)
            w = TestFunction(space)
            a = inner(w, F)*dx
            L = (- cp*div((theta-thetabar)*w)*pibar*dx
                 + cp*jump((theta-thetabar)*w, n)*avg(pibar)*dS_v
                 - cp*div(thetabar*w)*(pi-pibar)*dx
                 + cp*jump(thetabar*w, n)*avg(pi-pibar)*dS_v)

            bcs = [DirichletBC(space, 0.0, "bottom"),
                   DirichletBC(space, 0.0, "top")]

            imbalanceproblem = LinearVariationalProblem(a, L, self.field, bcs=bcs)
            self.imbalance_solver = LinearVariationalSolver(imbalanceproblem)

    def compute(self, state):
        self.imbalance_solver.solve()
        return self.field[1]


class Precipitation(DiagnosticField):
    name = "Precipitation"

    def setup(self, state):
        if not self._initialised:
            space = state.spaces("DG0", state.mesh, "DG", 0)
            super().setup(state, space=space)

            rain = state.fields('rain')
            rho = state.fields('rho')
            v = state.fields('rainfall_velocity')
            self.phi = TestFunction(space)
            flux = TrialFunction(space)
            n = FacetNormal(state.mesh)
            un = 0.5 * (dot(v, n) + abs(dot(v, n)))
            self.flux = Function(space)

            a = self.phi * flux * dx
            L = self.phi * rain * un * rho
            if space.extruded:
                L = L * (ds_b + ds_t + ds_v)
            else:
                L = L * ds

            # setup solver
            problem = LinearVariationalProblem(a, L, self.flux)
            self.solver = LinearVariationalSolver(problem)

    def compute(self, state):
        self.solver.solve()
        self.field.assign(self.field + assemble(self.flux * self.phi * dx))
        return self.field


class Vorticity(DiagnosticField):
    """Base diagnostic field class for vorticity."""

    def setup(self, state, vorticity_type=None):
        """Solver for vorticity.

        :arg state: The state containing model.
        :arg vorticity_type: must be "relative", "absolute" or "potential"
        """
        if not self._initialised:
            vorticity_types = ["relative", "absolute", "potential"]
            if vorticity_type not in vorticity_types:
                raise ValueError("vorticity type must be one of %s, not %s" % (vorticity_types, vorticity_type))
            try:
                space = state.spaces("CG")
            except AttributeError:
                dgspace = state.spaces("DG")
                cg_degree = dgspace.ufl_element().degree() + 2
                space = FunctionSpace(state.mesh, "CG", cg_degree)
            super().setup(state, space=space)
            u = state.fields("u")
            gamma = TestFunction(space)
            q = TrialFunction(space)

            if vorticity_type == "potential":
                D = state.fields("D")
                a = q*gamma*D*dx
            else:
                a = q*gamma*dx

            if state.on_sphere:
                cell_normals = CellNormal(state.mesh)
                gradperp = lambda psi: cross(cell_normals, grad(psi))
                L = (- inner(gradperp(gamma), u))*dx
            else:
                raise NotImplementedError("The vorticity diagnostics have only been implemented for 2D spherical geometries.")

            if vorticity_type != "relative":
                f = state.fields("coriolis")
                L += gamma*f*dx

            problem = LinearVariationalProblem(a, L, self.field)
            self.solver = LinearVariationalSolver(problem, solver_parameters={"ksp_type": "cg"})

    def compute(self, state):
        """Computes the vorticity.
        """
        self.solver.solve()
        return self.field


class PotentialVorticity(Vorticity):
    """Diagnostic field for potential vorticity."""
    name = "PotentialVorticity"

    def setup(self, state):
        """Solver for potential vorticity. Solves
        a weighted mass system to generate the
        potential vorticity from known velocity and
        depth fields.

        :arg state: The state containing model.
        """
        super().setup(state, vorticity_type="potential")


class AbsoluteVorticity(Vorticity):
    """Diagnostic field for absolute vorticity."""
    name = "AbsoluteVorticity"

    def setup(self, state):
        """Solver for absolute vorticity.

        :arg state: The state containing model.
        """
        super().setup(state, vorticity_type="absolute")


class RelativeVorticity(Vorticity):
    """Diagnostic field for relative vorticity."""
    name = "RelativeVorticity"

    def setup(self, state):
        """Solver for relative vorticity.

        :arg state: The state containing model.
        """
        super().setup(state, vorticity_type="relative")<|MERGE_RESOLUTION|>--- conflicted
+++ resolved
@@ -2,11 +2,7 @@
     TestFunction, TrialFunction, CellNormal, Constant, cross, grad, inner, \
     LinearVariationalProblem, LinearVariationalSolver, FacetNormal, \
     ds, ds_b, ds_v, ds_t, dS_v, div, avg, jump, DirichletBC, BrokenElement, \
-<<<<<<< HEAD
-    TensorFunctionSpace, SpatialCoordinate
-=======
     TensorFunctionSpace, SpatialCoordinate, VectorFunctionSpace, as_vector
->>>>>>> 33de1653
 
 from abc import ABCMeta, abstractmethod, abstractproperty
 from gusto import thermodynamics
@@ -14,19 +10,12 @@
 import numpy as np
 
 __all__ = ["Diagnostics", "CourantNumber", "VelocityX", "VelocityZ", "VelocityY", "Gradient",
-<<<<<<< HEAD
-           "RichardsonNumber", "Energy", "KineticEnergy", "ShallowWaterKineticEnergy",
-           "ShallowWaterPotentialEnergy", "ShallowWaterPotentialEnstrophy", "ExnerPi", "Sum",
-           "Difference", "SteadyStateError", "Perturbation", "Theta_e", "InternalEnergy",
-           "PotentialEnergy", "CompressibleKineticEnergy", "Dewpoint", "Temperature", "Theta_d",
-=======
            "SphericalComponent", "MeridionalComponent", "ZonalComponent", "RadialComponent",
            "RichardsonNumber", "Energy", "KineticEnergy", "ShallowWaterKineticEnergy",
            "ShallowWaterPotentialEnergy", "ShallowWaterPotentialEnstrophy",
            "CompressibleKineticEnergy", "ExnerPi", "Sum", "Difference", "SteadyStateError",
            "Perturbation", "Theta_e", "InternalEnergy", "PotentialEnergy",
            "ThermodynamicKineticEnergy", "Dewpoint", "Temperature", "Theta_d",
->>>>>>> 33de1653
            "RelativeHumidity", "Pressure", "Pi_Vt", "HydrostaticImbalance", "Precipitation",
            "PotentialVorticity", "RelativeVorticity", "AbsoluteVorticity"]
 
@@ -365,6 +354,16 @@
         return self.field.interpolate(enstrophy)
 
 
+class CompressibleKineticEnergy(Energy):
+    name = "CompressibleKineticEnergy"
+
+    def compute(self, state):
+        u = state.fields("u")
+        rho = state.fields("rho")
+        energy = self.kinetic(u, rho)
+        return self.field.interpolate(energy)
+
+
 class ExnerPi(DiagnosticField):
 
     def __init__(self, reference=False):
@@ -399,11 +398,7 @@
 class Sum(DiagnosticField):
 
     def __init__(self, field1, field2):
-<<<<<<< HEAD
-        super(Sum, self).__init__(required_fields=(field1, field2))
-=======
         super().__init__(required_fields=(field1, field2))
->>>>>>> 33de1653
         self.field1 = field1
         self.field2 = field2
 
@@ -425,11 +420,7 @@
 class Difference(DiagnosticField):
 
     def __init__(self, field1, field2):
-<<<<<<< HEAD
-        super(Difference, self).__init__(required_fields=(field1, field2))
-=======
         super().__init__(required_fields=(field1, field2))
->>>>>>> 33de1653
         self.field1 = field1
         self.field2 = field2
 
@@ -446,7 +437,6 @@
         field1 = state.fields(self.field1)
         field2 = state.fields(self.field2)
         return self.field.assign(field1 - field2)
-<<<<<<< HEAD
 
 
 class SteadyStateError(Difference):
@@ -466,33 +456,10 @@
 
 class Perturbation(Difference):
 
-=======
-
-
-class SteadyStateError(Difference):
-
-    def __init__(self, state, name):
-        DiagnosticField.__init__(self)
-        self.field1 = name
-        self.field2 = name+'_init'
-        field1 = state.fields(name)
-        field2 = state.fields(self.field2, field1.function_space())
-        field2.assign(field1)
-
-    @property
-    def name(self):
-        return self.field1+"_error"
-
-
-class Perturbation(Difference):
-
->>>>>>> 33de1653
     def __init__(self, name):
         self.field1 = name
         self.field2 = name+'bar'
         DiagnosticField.__init__(self, required_fields=(self.field1, self.field2))
-<<<<<<< HEAD
-=======
 
     @property
     def name(self):
@@ -501,15 +468,7 @@
 
 class ThermodynamicDiagnostic(DiagnosticField):
     name = "thermodynamic_diagnostic"
->>>>>>> 33de1653
-
-    @property
-    def name(self):
-        return self.field1+"_perturbation"
-
-class ThermodynamicDiagnostic(DiagnosticField):
-    name = "thermodynamic_diagnostic"
-    
+
     def setup(self, state):
         if not self._initialised:
             space = state.fields("theta").function_space()
@@ -552,7 +511,6 @@
 
     def compute(self, state):
         super().compute(state)
-<<<<<<< HEAD
 
         return self.field.assign(thermodynamics.theta_e(state.parameters, self.T, self.p, self.r_v, self.r_t))
 
@@ -565,20 +523,6 @@
 
         return self.field.assign(thermodynamics.internal_energy(state.parameters, self.rho_averaged, self.T, r_v=self.r_v, r_l=self.r_l))
 
-=======
-
-        return self.field.assign(thermodynamics.theta_e(state.parameters, self.T, self.p, self.r_v, self.r_t))
-
-
-class InternalEnergy(ThermodynamicDiagnostic):
-    name = "InternalEnergy"
-
-    def compute(self, state):
-        super().compute(state)
-
-        return self.field.assign(thermodynamics.internal_energy(state.parameters, self.rho_averaged, self.T, r_v=self.r_v, r_l=self.r_l))
-
->>>>>>> 33de1653
 
 class PotentialEnergy(ThermodynamicDiagnostic):
     name = "PotentialEnergy"
@@ -593,19 +537,13 @@
         return self.field.interpolate(self.rho_averaged * (1 + self.r_t) * state.parameters.g * dot(self.x, state.k))
 
 
-<<<<<<< HEAD
-class CompressibleKineticEnergy(ThermodynamicDiagnostic):
-    name = "CompressibleKineticEnergy"
-=======
 class ThermodynamicKineticEnergy(ThermodynamicDiagnostic):
     name = "ThermodynamicKineticEnergy"
->>>>>>> 33de1653
 
     def compute(self, state):
         super().compute(state)
 
         return self.field.project(0.5 * self.rho_averaged * (1 + self.r_t) * dot(self.u, self.u))
-<<<<<<< HEAD
 
 
 class Dewpoint(ThermodynamicDiagnostic):
@@ -628,35 +566,6 @@
 
 class Theta_d(ThermodynamicDiagnostic):
     name = "Theta_d"
-=======
-
-
-class Dewpoint(ThermodynamicDiagnostic):
-    name = "Dewpoint"
->>>>>>> 33de1653
-
-    def compute(self, state):
-        super().compute(state)
-
-<<<<<<< HEAD
-        return self.field.assign(self.theta / (1 + self.r_v * self.parameters.R_v / self.parameters.R_d))
-
-
-=======
-        return self.field.assign(thermodynamics.T_dew(state.parameters, self.p, self.r_v))
-
-
-class Temperature(ThermodynamicDiagnostic):
-    name = "Temperature"
-
-    def compute(self, state):
-        super().compute(state)
-
-        return self.field.assign(self.T)
-
-
-class Theta_d(ThermodynamicDiagnostic):
-    name = "Theta_d"
 
     def compute(self, state):
         super().compute(state)
@@ -664,7 +573,6 @@
         return self.field.assign(self.theta / (1 + self.r_v * state.parameters.R_v / state.parameters.R_d))
 
 
->>>>>>> 33de1653
 class RelativeHumidity(ThermodynamicDiagnostic):
     name = "RelativeHumidity"
 
@@ -679,17 +587,10 @@
 
     def compute(self, state):
         super().compute(state)
-<<<<<<< HEAD
 
         return self.field.assign(self.p)
 
 
-=======
-
-        return self.field.assign(self.p)
-
-
->>>>>>> 33de1653
 class Pi_Vt(ThermodynamicDiagnostic):
     name = "Pi_Vt"
 
