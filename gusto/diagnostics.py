--- conflicted
+++ resolved
@@ -637,11 +637,10 @@
         return self.field[1]
 
 
-<<<<<<< HEAD
 class Sum(DiagnosticField):
 
     def __init__(self, field1, field2):
-        super(Sum, self).__init__(required_fields=(field1, field2))
+        super().__init__(required_fields=(field1, field2))
         self.field1 = field1
         self.field2 = field2
 
@@ -663,7 +662,7 @@
 class Difference(DiagnosticField):
 
     def __init__(self, field1, field2):
-        super(Difference, self).__init__(required_fields=(field1, field2))
+        super().__init__(required_fields=(field1, field2))
         self.field1 = field1
         self.field2 = field2
 
@@ -709,8 +708,6 @@
         return self.field1+"_perturbation"
 
 
-=======
->>>>>>> 33de1653
 class Precipitation(DiagnosticField):
     name = "Precipitation"
 
