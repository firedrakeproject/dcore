--- conflicted
+++ resolved
@@ -95,12 +95,8 @@
                           'pc_type': 'bjacobi',
                           'sub_pc_type': 'ilu'}
             self.Projector = Projector(self.xdg_out, self.x_projected,
-<<<<<<< HEAD
                                        solver_parameters=parameters,
                                        constant_jacobian=not state.timestepping.move_mesh)
-            self.xdg_in = Function(fs)
-=======
-                                       solver_parameters=parameters)
             self.recovered = equation.recovered
             if self.recovered:
                 # set up the necessary functions
@@ -121,7 +117,6 @@
                     self.x_out_projector = Recoverer(x_brok, self.x_projected)
                     # when the "average" method comes into firedrake master, this will be
                     # self.x_out_projector = Projector(x_brok, self.x_projected, method="average")
->>>>>>> fc41ce6e
         else:
             self.embedded_dg = False
             fs = field.function_space()
