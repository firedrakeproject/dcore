from abc import ABCMeta, abstractmethod, abstractproperty
from firedrake import Function, LinearVariationalProblem, \
    LinearVariationalSolver, Projector, DirichletBC
from firedrake.utils import cached_property
from gusto.configuration import DEBUG
from gusto.transport_equation import EmbeddedDGAdvection


__all__ = ["NoAdvection", "ForwardEuler", "SSPRK3", "ThetaMethod"]


def embedded_dg(original_apply):
    """
    Decorator to add interpolation and projection steps for embedded
    DG advection.
    """
    def get_apply(self, x_in, x_out):
        if self.embedded_dg:
            def new_apply(self, x_in, x_out):
                # try to interpolate to x_in but revert to projection
                # if interpolation is not implemented for this
                # function space
                try:
                    self.xdg_in.interpolate(x_in)
                except NotImplementedError:
                    self.xdg_in.project(x_in)
                original_apply(self, self.xdg_in, self.xdg_out)
                self.Projector.project()
                x_out.assign(self.x_projected)
            return new_apply(self, x_in, x_out)

        else:
            return original_apply(self, x_in, x_out)
    return get_apply


class Advection(object, metaclass=ABCMeta):
    """
    Base class for advection schemes.

    :arg state: :class:`.State` object.
    :arg field: field to be advected
    :arg equation: :class:`.Equation` object, specifying the equation
    that field satisfies
    :arg solver_parameters: solver_parameters
    :arg limiter: :class:`.Limiter` object.
    """

<<<<<<< HEAD
    def __init__(self, state, field, equation=None, *, forcing=None, solver_params=None, limiter=None):
=======
    def __init__(self, state, field, equation=None, *, solver_parameters=None,
                 limiter=None):
>>>>>>> d9630266

        if equation is not None:

            self.state = state
            self.field = field
            self.equation = equation
            # get ubar from the equation class
            self.ubar = self.equation.ubar
            self.dt = self.state.timestepping.dt

            # get default solver options if none passed in
            if solver_parameters is None:
                self.solver_parameters = equation.solver_parameters
            else:
                self.solver_parameters = solver_parameters
                if state.output.log_level == DEBUG:
                    self.solver_parameters["ksp_monitor_true_residual"] = True

        self.bcs = []
        if forcing is not None:
            self.xbar = forcing.x0
            self.forcing_term = forcing.forcing_term
            fs = equation.V
            if fs.extruded:
                self.bcs = [DirichletBC(fs, 0.0, "bottom"),
                            DirichletBC(fs, 0.0, "top")]

        self.limiter = limiter

        # check to see if we are using an embedded DG method - if we are then
        # the projector and output function will have been set up in the
        # equation class and we can get the correct function space from
        # the output function.
        if isinstance(equation, EmbeddedDGAdvection):
            self.embedded_dg = True
            fs = equation.space
            self.xdg_in = Function(fs)
            self.xdg_out = Function(fs)
            self.x_projected = Function(field.function_space())
            parameters = {'ksp_type': 'cg',
                          'pc_type': 'bjacobi',
                          'sub_pc_type': 'ilu'}
            self.Projector = Projector(self.xdg_out, self.x_projected,
                                       solver_parameters=parameters)
            self.xdg_in = Function(fs)
        else:
            self.embedded_dg = False
            fs = field.function_space()

        # setup required functions
        self.fs = fs
        self.dq = Function(fs)
        self.q1 = Function(fs)

    @abstractproperty
    def lhs(self):
        return self.equation.mass_term(self.equation.trial)

    @abstractproperty
    def rhs(self):
        r = self.equation.mass_term(self.q1) - self.dt*self.equation.advection_term(self.q1)
        if hasattr(self, "forcing_term"):
            r += self.dt*self.forcing_term()
        return r

    def update_ubar(self, xn, xnp1, alpha):
        un = xn.split()[0]
        unp1 = xnp1.split()[0]
        self.ubar.assign(un + alpha*(unp1-un))
        if hasattr(self, "xbar"):
            self.xbar.assign(xn + alpha*(xnp1-xn))

    def update_xbar(self, xn, xnp1, alpha):
        self.xbar.assign(xn + alpha*(xnp1-xn))
        self.ubar = self.xbar.split()[0]

    @cached_property
    def solver(self):
        # setup solver using lhs and rhs defined in derived class
        problem = LinearVariationalProblem(self.lhs, self.rhs, self.dq, bcs=self.bcs)
        solver_name = self.field.name()+self.equation.__class__.__name__+self.__class__.__name__
        return LinearVariationalSolver(problem, solver_parameters=self.solver_parameters, options_prefix=solver_name)

    @abstractmethod
    def apply(self, x_in, x_out):
        """
        Function takes x as input, computes L(x) as defined by the equation,
        and returns x_out as output.

        :arg x: :class:`.Function` object, the input Function.
        :arg x_out: :class:`.Function` object, the output Function.
        """
        pass


class NoAdvection(Advection):
    """
    An non-advection scheme that does nothing.
    """

    def lhs(self):
        pass

    def rhs(self):
        pass

    def update_ubar(self, xn, xnp1, alpha):
        pass

    def apply(self, x_in, x_out):
        x_out.assign(x_in)


class ExplicitAdvection(Advection):
    """
    Base class for explicit advection schemes.

    :arg state: :class:`.State` object.
    :arg field: field to be advected
    :arg equation: :class:`.Equation` object, specifying the equation
    that field satisfies
    :arg subcycles: (optional) integer specifying number of subcycles to perform
    :arg solver_parameters: solver_parameters
    :arg limiter: :class:`.Limiter` object.
    """

    def __init__(self, state, field, equation=None, *, subcycles=None,
                 solver_parameters=None, limiter=None):
        super().__init__(state, field, equation,
                         solver_parameters=solver_parameters, limiter=limiter)

        # if user has specified a number of subcycles, then save this
        # and rescale dt accordingly; else perform just one cycle using dt
        if subcycles is not None:
            self.dt = self.dt/subcycles
            self.ncycles = subcycles
        else:
            self.dt = self.dt
            self.ncycles = 1
        self.x = [Function(self.fs)]*(self.ncycles+1)

    @abstractmethod
    def apply_cycle(self, x_in, x_out):
        """
        Function takes x as input, computes L(x) as defined by the equation,
        and returns x_out as output.

        :arg x: :class:`.Function` object, the input Function.
        :arg x_out: :class:`.Function` object, the output Function.
        """
        pass

    @embedded_dg
    def apply(self, x_in, x_out):
        """
        Function takes x as input, computes L(x) as defined by the equation,
        and returns x_out as output.

        :arg x: :class:`.Function` object, the input Function.
        :arg x_out: :class:`.Function` object, the output Function.
        """
        self.x[0].assign(x_in)
        for i in range(self.ncycles):
            self.apply_cycle(self.x[i], self.x[i+1])
            self.x[i].assign(self.x[i+1])
        x_out.assign(self.x[self.ncycles-1])


class ForwardEuler(ExplicitAdvection):
    """
    Class to implement the forward Euler timestepping scheme:
    y_(n+1) = y_n + dt*L(y_n)
    where L is the advection operator
    """

    @cached_property
    def lhs(self):
        return super().lhs

    @cached_property
    def rhs(self):
        return super().rhs

    def apply_cycle(self, x_in, x_out):
        self.q1.assign(x_in)
        self.solver.solve()
        x_out.assign(self.dq)


class SSPRK3(ExplicitAdvection):
    """
    Class to implement the Strongly Structure Preserving Runge Kutta 3-stage
    timestepping method:
    y^1 = y_n + L(y_n)
    y^2 = (3/4)y_n + (1/4)(y^1 + L(y^1))
    y_(n+1) = (1/3)y_n + (2/3)(y^2 + L(y^2))
    where subscripts indicate the timelevel, superscripts indicate the stage
    number and L is the advection operator.
    """

    @cached_property
    def lhs(self):
        return super().lhs

    @cached_property
    def rhs(self):
        return super().rhs

    def solve_stage(self, x_in, stage):

        if stage == 0:
            self.solver.solve()
            self.q1.assign(self.dq)

        elif stage == 1:
            self.solver.solve()
            self.q1.assign(0.75*x_in + 0.25*self.dq)

        elif stage == 2:
            self.solver.solve()
            self.q1.assign((1./3.)*x_in + (2./3.)*self.dq)

        if self.limiter is not None:
            self.limiter.apply(self.q1)

    def apply_cycle(self, x_in, x_out):

        if self.limiter is not None:
            self.limiter.apply(x_in)

        self.q1.assign(x_in)
        for i in range(3):
            self.solve_stage(x_in, i)
        x_out.assign(self.q1)


class ThetaMethod(Advection):
    """
    Class to implement the theta timestepping method:
    y_(n+1) = y_n + dt*(theta*L(y_n) + (1-theta)*L(y_(n+1))) where L is the advection operator.
    """
    def __init__(self, state, field, equation, theta=0.5, solver_parameters=None):

        if not solver_parameters:
            # theta method leads to asymmetric matrix, per lhs function below,
            # so don't use CG
            solver_parameters = {'ksp_type': 'gmres',
                                 'pc_type': 'bjacobi',
                                 'sub_pc_type': 'ilu'}

<<<<<<< HEAD
        super().__init__(state, field, equation, solver_params=solver_params)
=======
        super(ThetaMethod, self).__init__(state, field, equation,
                                          solver_parameters=solver_parameters)
>>>>>>> d9630266

        self.theta = theta

    @cached_property
    def lhs(self):
        eqn = self.equation
        trial = eqn.trial
        return eqn.mass_term(trial) + self.theta*self.dt*eqn.advection_term(trial)

    @cached_property
    def rhs(self):
        eqn = self.equation
        return eqn.mass_term(self.q1) - (1.-self.theta)*self.dt*eqn.advection_term(self.q1)

    def apply(self, x_in, x_out):
        self.q1.assign(x_in)
        self.solver.solve()
        x_out.assign(self.dq)<|MERGE_RESOLUTION|>--- conflicted
+++ resolved
@@ -46,12 +46,8 @@
     :arg limiter: :class:`.Limiter` object.
     """
 
-<<<<<<< HEAD
-    def __init__(self, state, field, equation=None, *, forcing=None, solver_params=None, limiter=None):
-=======
-    def __init__(self, state, field, equation=None, *, solver_parameters=None,
-                 limiter=None):
->>>>>>> d9630266
+    def __init__(self, state, field, equation=None, *, forcing=None,
+                 solver_parameters=None, limiter=None):
 
         if equation is not None:
 
@@ -302,12 +298,8 @@
                                  'pc_type': 'bjacobi',
                                  'sub_pc_type': 'ilu'}
 
-<<<<<<< HEAD
-        super().__init__(state, field, equation, solver_params=solver_params)
-=======
-        super(ThetaMethod, self).__init__(state, field, equation,
-                                          solver_parameters=solver_parameters)
->>>>>>> d9630266
+        super().__init__(state, field, equation,
+                         solver_parameters=solver_parameters)
 
         self.theta = theta
 
