--- conflicted
+++ resolved
@@ -2,12 +2,8 @@
 from gusto.transport_equation import EmbeddedDGAdvection
 from gusto.advection import SSPRK3
 from firedrake import exp, Interpolator, conditional, Function, \
-<<<<<<< HEAD
-    min_value, max_value, TestFunction, dx, \
+    min_value, max_value, TestFunction, dx, as_vector, \
     NonlinearVariationalProblem, NonlinearVariationalSolver
-=======
-    min_value, max_value, as_vector
->>>>>>> 764b714a
 
 
 __all__ = ["Condensation", "Fallout"]
@@ -58,39 +54,27 @@
         # declare function space
         Vt = self.theta.function_space()
 
-        param = self.state.parameters
-
         # define some parameters as attributes
-        dt = self.state.timestepping.dt
-        R_d = param.R_d
-        p_0 = param.p_0
-        kappa = param.kappa
-        cp = param.cp
-        cv = param.cv
-        c_pv = param.c_pv
-        c_pl = param.c_pl
-        c_vv = param.c_vv
-        R_v = param.R_v
-        L_v0 = param.L_v0
-        T_0 = param.T_0
-        w_sat1 = param.w_sat1
-        w_sat2 = param.w_sat2
-        w_sat3 = param.w_sat3
-        w_sat4 = param.w_sat4
+        dt = state.timestepping.dt
+        R_d = state.parameters.R_d
+        cp = state.parameters.cp
+        cv = state.parameters.cv
+        c_pv = state.parameters.c_pv
+        c_pl = state.parameters.c_pl
+        c_vv = state.parameters.c_vv
+        R_v = state.parameters.R_v
 
         # make useful fields
-        Pi = ((R_d * rho * self.theta / p_0)
-              ** (kappa / (1.0 - kappa)))
-        T = Pi * self.theta * R_d / (R_d + self.water_v * R_v)
-        p = p_0 * Pi ** (1.0 / kappa)
-        L_v = L_v0 - (c_pl - c_pv) * (T - T_0)
+        Pi = thermodynamics.pi(state.parameters, rho, self.theta)
+        T = thermodynamics.T(state.parameters, self.theta, Pi, r_v=self.water_v)
+        p = thermodynamics.p(state.parameters, Pi)
+        L_v = thermodynamics.Lv(state.parameters, T)
         R_m = R_d + R_v * self.water_v
         c_pml = cp + c_pv * self.water_v + c_pl * self.water_c
         c_vml = cv + c_vv * self.water_v + c_pl * self.water_c
 
         # use Teten's formula to calculate w_sat
-        w_sat = (w_sat1 /
-                 (p * exp(w_sat2 * (T - T_0) / (T - w_sat3)) - w_sat4))
+        w_sat = thermodynamics.r_sat(state.parameters, T, p)
 
         # make appropriate condensation rate
         dot_r_cond = ((self.water_v - w_sat) /
