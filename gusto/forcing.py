from __future__ import absolute_import
from abc import ABCMeta, abstractmethod
from firedrake import Function, split, TrialFunction, TestFunction, \
    FacetNormal, inner, dx, cross, div, jump, avg, dS_v, \
    DirichletBC, LinearVariationalProblem, LinearVariationalSolver, \
    dot, dS, Constant, warning, Expression, as_vector


class Forcing(object):
    """
    Base class for forcing terms for Gusto.

    :arg state: x :class:`.State` object.
    :arg euler_poincare: if True then the momentum equation is in Euler
    Poincare form and we need to add 0.5*grad(u^2) to the forcing term.
    If False then this term is not added.
    :arg linear: if True then we are solving a linear equation so nonlinear
    terms (namely the Euler Poincare term) should not be added.
    """
    __metaclass__ = ABCMeta

    def __init__(self, state, euler_poincare=True, linear=False):
        self.state = state
        if linear:
            self.euler_poincare = False
            warning('Setting euler_poincare to False because you have set linear=True')
        else:
            self.euler_poincare = euler_poincare

        # set up functions
        self.Vu = state.spaces.HDiv
        self.x0 = Function(state.W)   # copy x to here
        self.test = TestFunction(self.Vu)
        self.trial = TrialFunction(self.Vu)
        self.uF = Function(self.Vu)

        # find out which terms we need
        self.extruded = self.Vu.extruded
        self.coriolis = state.Omega is not None or hasattr(state, "f")
        print "JEMMA: ", self.coriolis
        self.sponge = state.mu is not None
        self.scaling = Constant(1.)

        self._build_forcing_solvers()

    def mass_term(self):
        return inner(self.test, self.trial)*dx

    def coriolis_term(self):
        u0 = split(self.x0)[0]
        return -inner(self.test, cross(2*self.state.Omega, u0))*dx

    def sponge_term(self):
        u0 = split(self.x0)[0]
        return self.state.mu*inner(self.test, self.state.k)*inner(u0, self.state.k)*dx

    def euler_poincare_term(self):
        u0 = split(self.x0)[0]
        return -0.5*div(self.test)*inner(u0, u0)*dx

    def gravity_term(self):
        pass

    @abstractmethod
    def pressure_gradient_term(self):
        pass

    def forcing_term(self):
        L = self.pressure_gradient_term()
        if self.extruded:
            L += self.gravity_term()
        if self.coriolis:
            L += self.coriolis_term()
        if self.euler_poincare:
            L += self.euler_poincare_term()
        L = self.scaling * L
        if self.sponge:
            L += self.mu_scaling*self.sponge_term()
        return L

    def _build_forcing_solvers(self):
        a = self.mass_term()
        L = self.forcing_term()
        if self.Vu.extruded:
            bcs = [DirichletBC(self.Vu, 0.0, "bottom"),
                   DirichletBC(self.Vu, 0.0, "top")]
        else:
            bcs = None

        u_forcing_problem = LinearVariationalProblem(
            a, L, self.uF, bcs=bcs
        )

        self.u_forcing_solver = LinearVariationalSolver(u_forcing_problem)

    def apply(self, scaling, x_in, x_nl, x_out, **kwargs):
        """
        Function takes x as input, computes F(x_nl) and returns
        x_out = x + scale*F(x_nl)
        as output.

        :arg x_in: :class:`.Function` object
        :arg x_nl: :class:`.Function` object
        :arg x_out: :class:`.Function` object
        :arg mu_alpha: scale for sponge term, if present
        """
        self.x0.assign(x_nl)
        self.x_out = x_out
        if 'mu_alpha' in kwargs and kwargs['mu_alpha'] is not None:
            self.mu_scaling.assign(kwargs['mu_alpha'])
        self.u_forcing_solver.solve()  # places forcing in self.uF

        uF = self.x_out.split()[0]

        self.x_out.assign(x_in)
        uF += self.uF


class CompressibleForcing(Forcing):
    """
    Forcing class for compressible Euler equations.
    """

    def pressure_gradient_term(self):

        u0, rho0, theta0 = split(self.x0)
        cp = self.state.parameters.cp
        n = FacetNormal(self.state.mesh)

        pi = exner(theta0, rho0, self.state)

        L = (
            + cp*div(theta0*self.test)*pi*dx
            - cp*jump(self.test*theta0, n)*avg(pi)*dS_v
        )
        return L

    def gravity_term(self):

        if self.state.geopotential_form:
            L = div(self.test)*self.state.Phi*dx
        else:
            g = self.state.parameters.g
            L = -g*inner(self.test, self.state.k)*dx

        return L


def exner(theta,rho,state):
    """
    Compute the exner function.
    """
    R_d = state.parameters.R_d
    p_0 = state.parameters.p_0
    kappa = state.parameters.kappa

    return (R_d/p_0)**(kappa/(1-kappa))*pow(rho*theta, kappa/(1-kappa))


def exner_rho(theta,rho,state):
    R_d = state.parameters.R_d
    p_0 = state.parameters.p_0
    kappa = state.parameters.kappa

    return (R_d/p_0)**(kappa/(1-kappa))*pow(rho*theta, kappa/(1-kappa)-1)*theta*kappa/(1-kappa)


def exner_theta(theta,rho,state):
    R_d = state.parameters.R_d
    p_0 = state.parameters.p_0
    kappa = state.parameters.kappa

    return (R_d/p_0)**(kappa/(1-kappa))*pow(rho*theta, kappa/(1-kappa)-1)*rho*kappa/(1-kappa)


class IncompressibleForcing(Forcing):
    """
    Forcing class for incompressible Euler Boussinesq equations.
    """

    def pressure_gradient_term(self):
        _, p0, _ = split(self.x0)
        L = div(self.test)*p0*dx
        return L

    def gravity_term(self):
        _, _, b0 = split(self.x0)
        L = b0*inner(self.test,self.state.k)*dx
        return L

    def _build_forcing_solvers(self):

        super(IncompressibleForcing, self)._build_forcing_solvers()
        Vp = self.state.spaces.DG
        p = TrialFunction(Vp)
        q = TestFunction(Vp)
        self.divu = Function(Vp)

        u0, _, _ = split(self.x0)
        a = p*q*dx
        L = q*div(u0)*dx

        divergence_problem = LinearVariationalProblem(
            a, L, self.divu)

        self.divergence_solver = LinearVariationalSolver(divergence_problem)

    def apply(self, scaling, x_in, x_nl, x_out, **kwargs):

        super(IncompressibleForcing, self)._apply(scaling, x_in, x_nl, x_out, **kwargs)
        if 'incompressible' in kwargs and kwargs['incompressible']:
            _, p_out, _ = self.x_out.split()
            self.divergence_solver.solve()
            p_out.assign(self.divu)


class EadyForcing(IncompressibleForcing):
    """
    Forcing class for Eady Boussinesq equations.
    """

    def forcing_term(self, linear):

        L = super(EadyForcing, self).forcing_term(self, linear)
        dbdy = self.state.parameters.dbdy
        H = self.state.parameters.H
        Vp = self.state.spaces.DG
        eady_exp = Function(Vp).interpolate(Expression(("x[2]-H/2"),H=H))

        L -= dbdy*eady_exp*inner(self.test,as_vector([0.,1.,0.]))*dx
        return L

    def _build_forcing_solvers(self):

        super(EadyForcing, self)._build_forcing_solvers()

        # b_forcing
        dbdy = self.state.parameters.dbdy
        Vb = self.state.spaces.HDiv_v
        F = TrialFunction(Vb)
        gamma = TestFunction(Vb)
        self.bF = Function(Vb)
        u0, p0, b0 = split(self.x0)

        a = gamma*F*dx
        L = -gamma*(dbdy*inner(u0, as_vector([0.,1.,0.])))*dx

        b_forcing_problem = LinearVariationalProblem(
            a,L,self.bF
        )

        self.b_forcing_solver = LinearVariationalSolver(b_forcing_problem)

    def apply(self, scaling, x_in, x_nl, x_out, **kwargs):

        super(EadyForcing, self)._apply(scaling, x_in, x_nl, x_out, **kwargs)
        self.b_forcing_solver.solve()  # places forcing in self.bF
        _, _, b_out = self.x_out.split()
        b_out += self.bF


class ShallowWaterForcing(Forcing):

<<<<<<< HEAD
    def _build_forcing_solver(self):

        state = self.state
        self.constant_jacobian = not self.state.timestepping.mesh_movement
        g = state.parameters.g
        f = state.f
=======
    def coriolis_term(self):
>>>>>>> 5dab251b

        f = self.state.f
        u0, _ = split(self.x0)
        L = -f*inner(self.test, self.state.perp(u0))*dx
        return L

    def pressure_gradient_term(self):

        g = self.state.parameters.g
        u0, D0 = split(self.x0)
        n = FacetNormal(self.state.mesh)
        un = 0.5*(dot(u0, n) + abs(dot(u0, n)))

<<<<<<< HEAD
        F = TrialFunction(Vu)
        w = TestFunction(Vu)
        self.uF = Function(Vu)

        outward_normals = CellNormal(state.mesh)
        perp = lambda u: cross(outward_normals, u)
        a = inner(w, F)*dx
        L = (
            (-f*inner(w, perp(u0)) + g*div(w)*D0)*dx
            - g*inner(jump(w, n), un('+')*D0('+') - un('-')*D0('-'))*dS)

        if self.euler_poincare:
            L -= 0.5*div(w)*inner(u0, u0)*dx

        u_forcing_problem = LinearVariationalProblem(
            a, L, self.uF)

        self.u_forcing_solver = LinearVariationalSolver(u_forcing_problem, constant_jacobian=self.constant_jacobian)

    def apply(self, scaling, x_in, x_nl, x_out, **kwargs):

        self.x0.assign(x_nl)

        self.u_forcing_solver.solve()  # places forcing in self.uF
        self.uF *= scaling

        uF, _ = x_out.split()
=======
        L = g*(div(self.test)*D0*dx
               - inner(jump(self.test, n), un('+')*D0('+')
                       - un('-')*D0('-'))*dS)
>>>>>>> 5dab251b

        return L<|MERGE_RESOLUTION|>--- conflicted
+++ resolved
@@ -87,6 +87,7 @@
         else:
             bcs = None
 
+        self.constant_jacobian = not self.state.timestepping.mesh_movement
         u_forcing_problem = LinearVariationalProblem(
             a, L, self.uF, bcs=bcs
         )
@@ -261,16 +262,7 @@
 
 class ShallowWaterForcing(Forcing):
 
-<<<<<<< HEAD
-    def _build_forcing_solver(self):
-
-        state = self.state
-        self.constant_jacobian = not self.state.timestepping.mesh_movement
-        g = state.parameters.g
-        f = state.f
-=======
     def coriolis_term(self):
->>>>>>> 5dab251b
 
         f = self.state.f
         u0, _ = split(self.x0)
@@ -284,38 +276,8 @@
         n = FacetNormal(self.state.mesh)
         un = 0.5*(dot(u0, n) + abs(dot(u0, n)))
 
-<<<<<<< HEAD
-        F = TrialFunction(Vu)
-        w = TestFunction(Vu)
-        self.uF = Function(Vu)
-
-        outward_normals = CellNormal(state.mesh)
-        perp = lambda u: cross(outward_normals, u)
-        a = inner(w, F)*dx
-        L = (
-            (-f*inner(w, perp(u0)) + g*div(w)*D0)*dx
-            - g*inner(jump(w, n), un('+')*D0('+') - un('-')*D0('-'))*dS)
-
-        if self.euler_poincare:
-            L -= 0.5*div(w)*inner(u0, u0)*dx
-
-        u_forcing_problem = LinearVariationalProblem(
-            a, L, self.uF)
-
-        self.u_forcing_solver = LinearVariationalSolver(u_forcing_problem, constant_jacobian=self.constant_jacobian)
-
-    def apply(self, scaling, x_in, x_nl, x_out, **kwargs):
-
-        self.x0.assign(x_nl)
-
-        self.u_forcing_solver.solve()  # places forcing in self.uF
-        self.uF *= scaling
-
-        uF, _ = x_out.split()
-=======
         L = g*(div(self.test)*D0*dx
                - inner(jump(self.test, n), un('+')*D0('+')
                        - un('-')*D0('-'))*dS)
->>>>>>> 5dab251b
 
         return L