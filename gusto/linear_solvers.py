from firedrake import (split, LinearVariationalProblem, Constant,
                       LinearVariationalSolver, TestFunctions, TrialFunctions,
                       TestFunction, TrialFunction, lhs, rhs, FacetNormal,
                       div, dx, jump, avg, dS_v, dS_h, ds_v, ds_t, ds_b, ds_tb, inner,
                       dot, grad, Function, VectorSpaceBasis, BrokenElement,
                       FunctionSpace, MixedFunctionSpace)
from firedrake.petsc import flatten_parameters
from firedrake.parloops import par_loop, READ, INC
from pyop2.profiling import timed_function, timed_region

from gusto.configuration import logger, DEBUG
from gusto import thermodynamics
from abc import ABCMeta, abstractmethod, abstractproperty


__all__ = ["IncompressibleSolver", "ShallowWaterSolver", "CompressibleSolver"]


class TimesteppingSolver(object, metaclass=ABCMeta):
    """
    Base class for timestepping linear solvers for Gusto.

    This is a dummy base class.

    :arg state: :class:`.State` object.
    :arg solver_parameters (optional): solver parameters
    :arg overwrite_solver_parameters: boolean, if True use only the
         solver_parameters that have been passed in, if False then update
         the default solver parameters with the solver_parameters passed in.
    """

    def __init__(self, state, solver_parameters=None,
                 overwrite_solver_parameters=False):

        self.state = state

        if solver_parameters is not None:
            if not overwrite_solver_parameters:
                p = flatten_parameters(self.solver_parameters)
                p.update(flatten_parameters(solver_parameters))
                solver_parameters = p
            self.solver_parameters = solver_parameters

        if logger.isEnabledFor(DEBUG):
            self.solver_parameters["ksp_monitor_true_residual"] = None

        # setup the solver
        self._setup_solver()

    @abstractproperty
    def solver_parameters(self):
        """Solver parameters for this solver"""
        pass

    @abstractmethod
    def solve(self):
        pass


class CompressibleSolver(TimesteppingSolver):
    """
    Timestepping linear solver object for the compressible equations
<<<<<<< HEAD
=======
    in theta-pi formulation with prognostic variables u,rho,theta.

    This solver follows the following strategy:
    (1) Analytically eliminate theta (introduces error near topography)
    (2) Solve resulting system for (u,rho) using a Schur preconditioner
    (3) Reconstruct theta

    :arg state: a :class:`.State` object containing everything else.
    :arg quadrature degree: tuple (q_h, q_v) where q_h is the required
         quadrature degree in the horizontal direction and q_v is that in
         the vertical direction
    :arg solver_parameters (optional): solver parameters
    :arg overwrite_solver_parameters: boolean, if True use only the
         solver_parameters that have been passed in, if False then update
         the default solver parameters with the solver_parameters passed in.
    :arg moisture (optional): list of names of moisture fields.
    """

    solver_parameters = {
        'pc_type': 'fieldsplit',
        'pc_fieldsplit_type': 'schur',
        'ksp_type': 'gmres',
        'ksp_max_it': 100,
        'ksp_gmres_restart': 50,
        'pc_fieldsplit_schur_fact_type': 'FULL',
        'pc_fieldsplit_schur_precondition': 'selfp',
        'fieldsplit_0': {'ksp_type': 'preonly',
                         'pc_type': 'bjacobi',
                         'sub_pc_type': 'ilu'},
        'fieldsplit_1': {'ksp_type': 'preonly',
                         'pc_type': 'gamg',
                         'mg_levels': {'ksp_type': 'chebyshev',
                                       'ksp_chebyshev_esteig': True,
                                       'ksp_max_it': 1,
                                       'pc_type': 'bjacobi',
                                       'sub_pc_type': 'ilu'}}
    }

    def __init__(self, state, quadrature_degree=None, solver_parameters=None,
                 overwrite_solver_parameters=False, moisture=None):

        self.moisture = moisture

        if quadrature_degree is not None:
            self.quadrature_degree = quadrature_degree
        else:
            dgspace = state.spaces("DG")
            if any(deg > 2 for deg in dgspace.ufl_element().degree()):
                logger.warning("default quadrature degree most likely not sufficient for this degree element")
            self.quadrature_degree = (5, 5)

        super().__init__(state, solver_parameters, overwrite_solver_parameters)

    @timed_function("Gusto:SolverSetup")
    def _setup_solver(self):
        state = self.state      # just cutting down line length a bit
        Dt = state.timestepping.dt
        beta_ = Dt*state.timestepping.alpha
        cp = state.parameters.cp
        mu = state.mu
        Vu = state.spaces("HDiv")
        Vtheta = state.spaces("HDiv_v")
        Vrho = state.spaces("DG")

        # Store time-stepping coefficients as UFL Constants
        dt = Constant(Dt)
        beta = Constant(beta_)
        beta_cp = Constant(beta_ * cp)

        # Split up the rhs vector (symbolically)
        u_in, rho_in, theta_in = split(state.xrhs)

        # Build the reduced function space for u,rho
        M = MixedFunctionSpace((Vu, Vrho))
        w, phi = TestFunctions(M)
        u, rho = TrialFunctions(M)

        n = FacetNormal(state.mesh)

        # Get background fields
        thetabar = state.fields("thetabar")
        rhobar = state.fields("rhobar")
        pibar = thermodynamics.pi(state.parameters, rhobar, thetabar)
        pibar_rho = thermodynamics.pi_rho(state.parameters, rhobar, thetabar)
        pibar_theta = thermodynamics.pi_theta(state.parameters, rhobar, thetabar)

        # Analytical (approximate) elimination of theta
        k = state.k             # Upward pointing unit vector
        theta = -dot(k, u)*dot(k, grad(thetabar))*beta + theta_in

        # Only include theta' (rather than pi') in the vertical
        # component of the gradient

        # the pi prime term (here, bars are for mean and no bars are
        # for linear perturbations)

        pi = pibar_theta*theta + pibar_rho*rho

        # vertical projection
        def V(u):
            return k*inner(u, k)

        # specify degree for some terms as estimated degree is too large
        dxp = dx(degree=(self.quadrature_degree))
        dS_vp = dS_v(degree=(self.quadrature_degree))

        # add effect of density of water upon theta
        if self.moisture is not None:
            water_t = Function(Vtheta).assign(0.0)
            for water in self.moisture:
                water_t += self.state.fields(water)
            theta_w = theta / (1 + water_t)
            thetabar_w = thetabar / (1 + water_t)
        else:
            theta_w = theta
            thetabar_w = thetabar

        eqn = (
            inner(w, (state.h_project(u) - u_in))*dx
            - beta_cp*div(theta_w*V(w))*pibar*dxp
            # following does nothing but is preserved in the comments
            # to remind us why (because V(w) is purely vertical).
            # + beta_cp*jump(theta*V(w), n)*avg(pibar)*dS_v
            - beta_cp*div(thetabar_w*w)*pi*dxp
            + beta_cp*jump(thetabar_w*w, n)*avg(pi)*dS_vp
            + (phi*(rho - rho_in) - beta*inner(grad(phi), u)*rhobar)*dx
            + beta*jump(phi*u, n)*avg(rhobar)*(dS_v + dS_h)
        )

        if mu is not None:
            eqn += dt*mu*inner(w, k)*inner(u, k)*dx
        aeqn = lhs(eqn)
        Leqn = rhs(eqn)

        # Place to put result of u rho solver
        self.urho = Function(M)

        # Boundary conditions (assumes extruded mesh)
        bcs = None if len(self.state.bcs) == 0 else self.state.bcs

        # Solver for u, rho
        urho_problem = LinearVariationalProblem(
            aeqn, Leqn, self.urho, bcs=bcs)

        self.urho_solver = LinearVariationalSolver(urho_problem,
                                                   solver_parameters=self.solver_parameters,
                                                   options_prefix='ImplicitSolver')

        # Reconstruction of theta
        theta = TrialFunction(Vtheta)
        gamma = TestFunction(Vtheta)

        u, rho = self.urho.split()
        self.theta = Function(Vtheta)

        theta_eqn = gamma*(theta - theta_in
                           + dot(k, u)*dot(k, grad(thetabar))*beta)*dx

        theta_problem = LinearVariationalProblem(lhs(theta_eqn),
                                                 rhs(theta_eqn),
                                                 self.theta)
        self.theta_solver = LinearVariationalSolver(theta_problem,
                                                    options_prefix='thetabacksubstitution')

    @timed_function("Gusto:LinearSolve")
    def solve(self):
        """
        Apply the solver with rhs state.xrhs and result state.dy.
        """

        with timed_region("Gusto:VelocityDensitySolve"):
            self.urho_solver.solve()

        u1, rho1 = self.urho.split()
        u, rho, theta = self.state.dy.split()
        u.assign(u1)
        rho.assign(rho1)

        with timed_region("Gusto:ThetaRecon"):
            self.theta_solver.solve()

        theta.assign(self.theta)


class HybridizedCompressibleSolver(TimesteppingSolver):
    """
    Timestepping linear solver object for the compressible equations
>>>>>>> 118d3526
    in theta-pi formulation with prognostic variables u, rho, and theta.

    This solver follows the following strategy:

    (1) Analytically eliminate theta (introduces error near topography)

    (2a) Formulate the resulting mixed system for u and rho using a
         hybridized mixed method. This breaks continuity in the
         linear perturbations of u, and introduces a new unknown on the
         mesh interfaces approximating the average of the Exner pressure
         perturbations. These trace unknowns also act as Lagrange
         multipliers enforcing normal continuity of the "broken" u variable.

    (2b) Statically condense the block-sparse system into a single system
         for the Lagrange multipliers. This is the only globally coupled
         system requiring a linear solver.

    (2c) Using the computed trace variables, we locally recover the
         broken velocity and density perturbations. This is accomplished
         in two stages:
         (i): Recover rho locally using the multipliers.
         (ii): Recover "broken" u locally using rho and the multipliers.

    (2d) Project the "broken" velocity field into the HDiv-conforming
         space using local averaging.

    (3) Reconstruct theta

    :arg state: a :class:`.State` object containing everything else.
    :arg quadrature degree: tuple (q_h, q_v) where q_h is the required
         quadrature degree in the horizontal direction and q_v is that in
         the vertical direction.
    :arg solver_parameters (optional): solver parameters for the
         trace system.
    :arg overwrite_solver_parameters: boolean, if True use only the
         solver_parameters that have been passed in, if False then update.
         the default solver parameters with the solver_parameters passed in.
    :arg moisture (optional): list of names of moisture fields.
    """

    solver_parameters = {'mat_type': 'matfree',
                         'ksp_type': 'preonly',
                         'pc_type': 'python',
                         'pc_python_type': 'firedrake.SCPC',
                         'pc_sc_eliminate_fields': '0, 1',
                         # The reduced operator is not symmetric
                         'condensed_field': {'ksp_type': 'fgmres',
                                             'ksp_rtol': 1.0e-8,
                                             'ksp_atol': 1.0e-8,
                                             'ksp_max_it': 100,
                                             'pc_type': 'gamg',
                                             'pc_gamg_sym_graph': None,
                                             'mg_levels': {'ksp_type': 'gmres',
                                                           'ksp_max_it': 5,
                                                           'pc_type': 'bjacobi',
                                                           'sub_pc_type': 'ilu'}}}

    def __init__(self, state, quadrature_degree=None, solver_parameters=None,
                 overwrite_solver_parameters=False, moisture=None):

        self.moisture = moisture

        self.state = state

        if quadrature_degree is not None:
            self.quadrature_degree = quadrature_degree
        else:
            dgspace = state.spaces("DG")
            if any(deg > 2 for deg in dgspace.ufl_element().degree()):
                logger.warning("default quadrature degree most likely not sufficient for this degree element")
            self.quadrature_degree = (5, 5)

        if logger.isEnabledFor(DEBUG):
            # Set outer solver to GMRES and turn on KSP monitor for the outer system
            self.solver_parameters["ksp_type"] = "fgmres"
            self.solver_parameters["mat_type"] = "aij"
            self.solver_parameters["pmat_type"] = "matfree"
            self.solver_parameters["ksp_monitor_true_residual"] = None

            # Turn monitor on for the trace system
            self.solver_parameters["condensed_field"]["ksp_monitor_true_residual"] = None

        super().__init__(state, solver_parameters, overwrite_solver_parameters)

    @timed_function("Gusto:SolverSetup")
    def _setup_solver(self):
        import numpy as np

        state = self.state
        Dt = state.timestepping.dt
        beta_ = Dt*state.timestepping.alpha
        cp = state.parameters.cp
        mu = state.mu
        Vu = state.spaces("HDiv")
        Vu_broken = FunctionSpace(state.mesh, BrokenElement(Vu.ufl_element()))
        Vtheta = state.spaces("HDiv_v")
        Vrho = state.spaces("DG")

        # Store time-stepping coefficients as UFL Constants
        dt = Constant(Dt)
        beta = Constant(beta_)
        beta_cp = Constant(beta_ * cp)

        h_deg = state.horizontal_degree
        v_deg = state.vertical_degree
        Vtrace = FunctionSpace(state.mesh, "HDiv Trace", degree=(h_deg, v_deg))

        # Split up the rhs vector (symbolically)
        u_in, rho_in, theta_in = split(state.xrhs)

        # Build the function space for "broken" u, rho, and pressure trace
        M = MixedFunctionSpace((Vu_broken, Vrho, Vtrace))
        w, phi, dl = TestFunctions(M)
        u, rho, l0 = TrialFunctions(M)

        n = FacetNormal(state.mesh)

        # Get background fields
        thetabar = state.fields("thetabar")
        rhobar = state.fields("rhobar")
        pibar = thermodynamics.pi(state.parameters, rhobar, thetabar)
        pibar_rho = thermodynamics.pi_rho(state.parameters, rhobar, thetabar)
        pibar_theta = thermodynamics.pi_theta(state.parameters, rhobar, thetabar)

        # Analytical (approximate) elimination of theta
        k = state.k             # Upward pointing unit vector
        theta = -dot(k, u)*dot(k, grad(thetabar))*beta + theta_in

        # Only include theta' (rather than pi') in the vertical
        # component of the gradient

        # The pi prime term (here, bars are for mean and no bars are
        # for linear perturbations)
        pi = pibar_theta*theta + pibar_rho*rho

        # Vertical projection
        def V(u):
            return k*inner(u, k)

        # Specify degree for some terms as estimated degree is too large
        dxp = dx(degree=(self.quadrature_degree))
        dS_vp = dS_v(degree=(self.quadrature_degree))
        dS_hp = dS_h(degree=(self.quadrature_degree))
        ds_vp = ds_v(degree=(self.quadrature_degree))
        ds_tbp = (ds_t(degree=(self.quadrature_degree))
                  + ds_b(degree=(self.quadrature_degree)))

        # Add effect of density of water upon theta
        if self.moisture is not None:
            water_t = Function(Vtheta).assign(0.0)
            for water in self.moisture:
                water_t += self.state.fields(water)
            theta_w = theta / (1 + water_t)
            thetabar_w = thetabar / (1 + water_t)
        else:
            theta_w = theta
            thetabar_w = thetabar

        _l0 = TrialFunction(Vtrace)
        _dl = TestFunction(Vtrace)
        a_tr = _dl('+')*_l0('+')*(dS_vp + dS_hp) + _dl*_l0*ds_vp + _dl*_l0*ds_tbp

        def L_tr(f):
            return _dl('+')*avg(f)*(dS_vp + dS_hp) + _dl*f*ds_vp + _dl*f*ds_tbp

        cg_ilu_parameters = {'ksp_type': 'cg',
                             'pc_type': 'bjacobi',
                             'sub_pc_type': 'ilu'}

        # Project field averages into functions on the trace space
        rhobar_avg = Function(Vtrace)
        pibar_avg = Function(Vtrace)

        rho_avg_prb = LinearVariationalProblem(a_tr, L_tr(rhobar), rhobar_avg)
        pi_avg_prb = LinearVariationalProblem(a_tr, L_tr(pibar), pibar_avg)

        rho_avg_solver = LinearVariationalSolver(rho_avg_prb,
                                                 solver_parameters=cg_ilu_parameters,
                                                 options_prefix='rhobar_avg_solver')
        pi_avg_solver = LinearVariationalSolver(pi_avg_prb,
                                                solver_parameters=cg_ilu_parameters,
                                                options_prefix='pibar_avg_solver')

        with timed_region("Gusto:HybridProjectRhobar"):
            rho_avg_solver.solve()

        with timed_region("Gusto:HybridProjectPibar"):
            pi_avg_solver.solve()

        # "broken" u, rho, and trace system
        # NOTE: no ds_v integrals since equations are defined on
        # a periodic (or sphere) base mesh.
        eqn = (
            # momentum equation
            inner(w, (state.h_project(u) - u_in))*dx
            - beta_cp*div(theta_w*V(w))*pibar*dxp
            # following does nothing but is preserved in the comments
            # to remind us why (because V(w) is purely vertical).
            # + beta_cp*jump(theta_w*V(w), n=n)*pibar_avg('+')*dS_vp
            + beta_cp*jump(theta_w*V(w), n=n)*pibar_avg('+')*dS_hp
            + beta_cp*dot(theta_w*V(w), n)*pibar_avg*ds_tbp
            - beta_cp*div(thetabar_w*w)*pi*dxp
            # trace terms appearing after integrating momentum equation
            + beta_cp*jump(thetabar_w*w, n=n)*l0('+')*(dS_vp + dS_hp)
            + beta_cp*dot(thetabar_w*w, n)*l0*(ds_tbp + ds_vp)
            # mass continuity equation
            + (phi*(rho - rho_in) - beta*inner(grad(phi), u)*rhobar)*dx
            + beta*jump(phi*u, n=n)*rhobar_avg('+')*(dS_v + dS_h)
            # term added because u.n=0 is enforced weakly via the traces
            + beta*phi*dot(u, n)*rhobar_avg*(ds_tb + ds_v)
            # constraint equation to enforce continuity of the velocity
            # through the interior facets and weakly impose the no-slip
            # condition
            + dl('+')*jump(u, n=n)*(dS_vp + dS_hp)
            + dl*dot(u, n)*(ds_tbp + ds_vp)
        )

        # contribution of the sponge term
        if mu is not None:
            eqn += dt*mu*inner(w, k)*inner(u, k)*dx

        aeqn = lhs(eqn)
        Leqn = rhs(eqn)

        # Function for the hybridized solutions
        self.urhol0 = Function(M)

        hybridized_prb = LinearVariationalProblem(aeqn, Leqn, self.urhol0)
        hybridized_solver = LinearVariationalSolver(hybridized_prb,
                                                    solver_parameters=self.solver_parameters,
                                                    options_prefix='ImplicitSolver')
        self.hybridized_solver = hybridized_solver

        # Project broken u into the HDiv space using facet averaging.
        # Weight function counting the dofs of the HDiv element:
        shapes = {"i": Vu.finat_element.space_dimension(),
                  "j": np.prod(Vu.shape, dtype=int)}
        weight_kernel = """
        for (int i=0; i<{i}; ++i)
            for (int j=0; j<{j}; ++j)
                w[i*{j} + j] += 1.0;
        """.format(**shapes)

        self._weight = Function(Vu)
        par_loop(weight_kernel, dx, {"w": (self._weight, INC)})

        # Averaging kernel
        self._average_kernel = """
        for (int i=0; i<{i}; ++i)
            for (int j=0; j<{j}; ++j)
                vec_out[i*{j} + j] += vec_in[i*{j} + j]/w[i*{j} + j];
        """.format(**shapes)

        # HDiv-conforming velocity
        self.u_hdiv = Function(Vu)

        # Reconstruction of theta
        theta = TrialFunction(Vtheta)
        gamma = TestFunction(Vtheta)

        self.theta = Function(Vtheta)
        theta_eqn = gamma*(theta - theta_in
                           + dot(k, self.u_hdiv)*dot(k, grad(thetabar))*beta)*dx

        theta_problem = LinearVariationalProblem(lhs(theta_eqn), rhs(theta_eqn), self.theta)
        self.theta_solver = LinearVariationalSolver(theta_problem,
                                                    solver_parameters=cg_ilu_parameters,
                                                    options_prefix='thetabacksubstitution')

        # Store boundary conditions for the div-conforming velocity to apply
        # post-solve
        self.bcs = self.state.bcs

    @timed_function("Gusto:LinearSolve")
    def solve(self):
        """
        Apply the solver with rhs state.xrhs and result state.dy.
        """

        # Solve the hybridized system
        self.hybridized_solver.solve()

        broken_u, rho1, _ = self.urhol0.split()
        u1 = self.u_hdiv

        # Project broken_u into the HDiv space
        u1.assign(0.0)

        with timed_region("Gusto:HybridProjectHDiv"):
            par_loop(self._average_kernel, dx,
                     {"w": (self._weight, READ),
                      "vec_in": (broken_u, READ),
                      "vec_out": (u1, INC)})

        # Reapply bcs to ensure they are satisfied
        for bc in self.bcs:
            bc.apply(u1)

        # Copy back into u and rho cpts of dy
        u, rho, theta = self.state.dy.split()
        u.assign(u1)
        rho.assign(rho1)

        # Reconstruct theta
        with timed_region("Gusto:ThetaRecon"):
            self.theta_solver.solve()

        # Copy into theta cpt of dy
        theta.assign(self.theta)


class IncompressibleSolver(TimesteppingSolver):
    """Timestepping linear solver object for the incompressible
    Boussinesq equations with prognostic variables u, p, b.

    This solver follows the following strategy:
    (1) Analytically eliminate b (introduces error near topography)
    (2) Solve resulting system for (u,p) using a hybrid-mixed method
    (3) Reconstruct b

    :arg state: a :class:`.State` object containing everything else.
    :arg solver_parameters: (optional) Solver parameters.
    :arg overwrite_solver_parameters: boolean, if True use only the
         solver_parameters that have been passed in, if False then
         update the default solver parameters with the solver_parameters
         passed in.
    """

    solver_parameters = {
        'ksp_type': 'preonly',
        'mat_type': 'matfree',
        'pc_type': 'python',
        'pc_python_type': 'firedrake.HybridizationPC',
        'hybridization': {'ksp_type': 'cg',
                          'pc_type': 'gamg',
                          'ksp_rtol': 1e-8,
                          'mg_levels': {'ksp_type': 'chebyshev',
                                        'ksp_max_it': 2,
                                        'pc_type': 'bjacobi',
                                        'sub_pc_type': 'ilu'}}
    }

    def __init__(self, state, solver_parameters=None,
                 overwrite_solver_parameters=False):
        super().__init__(state, solver_parameters, overwrite_solver_parameters)

    @timed_function("Gusto:SolverSetup")
    def _setup_solver(self):
        state = self.state      # just cutting down line length a bit
        Dt = state.timestepping.dt
        beta_ = Dt*state.timestepping.alpha
        mu = state.mu
        Vu = state.spaces("HDiv")
        Vb = state.spaces("HDiv_v")
        Vp = state.spaces("DG")

        # Store time-stepping coefficients as UFL Constants
        dt = Constant(Dt)
        beta = Constant(beta_)

        # Split up the rhs vector (symbolically)
        u_in, p_in, b_in = split(state.xrhs)

        # Build the reduced function space for u,p
        M = MixedFunctionSpace((Vu, Vp))
        w, phi = TestFunctions(M)
        u, p = TrialFunctions(M)

        # Get background fields
        bbar = state.fields("bbar")

        # Analytical (approximate) elimination of theta
        k = state.k             # Upward pointing unit vector
        b = -dot(k, u)*dot(k, grad(bbar))*beta + b_in

        # vertical projection
        def V(u):
            return k*inner(u, k)

        eqn = (
            inner(w, (u - u_in))*dx
            - beta*div(w)*p*dx
            - beta*inner(w, k)*b*dx
            + phi*div(u)*dx
        )

        if mu is not None:
            eqn += dt*mu*inner(w, k)*inner(u, k)*dx
        aeqn = lhs(eqn)
        Leqn = rhs(eqn)

        # Place to put result of u p solver
        self.up = Function(M)

        # Boundary conditions (assumes extruded mesh)
        bcs = None if len(self.state.bcs) == 0 else self.state.bcs

        # Solver for u, p
        up_problem = LinearVariationalProblem(aeqn, Leqn, self.up, bcs=bcs)

        # Provide callback for the nullspace of the trace system
        def trace_nullsp(T):
            return VectorSpaceBasis(constant=True)

        appctx = {"trace_nullspace": trace_nullsp}
        self.up_solver = LinearVariationalSolver(up_problem,
                                                 solver_parameters=self.solver_parameters,
                                                 appctx=appctx)

        # Reconstruction of b
        b = TrialFunction(Vb)
        gamma = TestFunction(Vb)

        u, p = self.up.split()
        self.b = Function(Vb)

        b_eqn = gamma*(b - b_in
                       + dot(k, u)*dot(k, grad(bbar))*beta)*dx

        b_problem = LinearVariationalProblem(lhs(b_eqn),
                                             rhs(b_eqn),
                                             self.b)
        self.b_solver = LinearVariationalSolver(b_problem)

    @timed_function("Gusto:LinearSolve")
    def solve(self):
        """
        Apply the solver with rhs state.xrhs and result state.dy.
        """

        with timed_region("Gusto:VelocityPressureSolve"):
            self.up_solver.solve()

        u1, p1 = self.up.split()
        u, p, b = self.state.dy.split()
        u.assign(u1)
        p.assign(p1)

        with timed_region("Gusto:BuoyancyRecon"):
            self.b_solver.solve()

        b.assign(self.b)


class ShallowWaterSolver(TimesteppingSolver):
    """
    Timestepping linear solver object for the nonlinear shallow water
    equations with prognostic variables u and D. The linearized system
    is solved using a hybridized-mixed method.
    """

    solver_parameters = {
        'ksp_type': 'preonly',
        'mat_type': 'matfree',
        'pc_type': 'python',
        'pc_python_type': 'firedrake.HybridizationPC',
        'hybridization': {'ksp_type': 'cg',
                          'pc_type': 'gamg',
                          'ksp_rtol': 1e-8,
                          'mg_levels': {'ksp_type': 'chebyshev',
                                        'ksp_max_it': 2,
                                        'pc_type': 'bjacobi',
                                        'sub_pc_type': 'ilu'}}
    }

    @timed_function("Gusto:SolverSetup")
    def _setup_solver(self):
        state = self.state
        H_ = state.parameters.H
        g_ = state.parameters.g
        beta_ = state.timestepping.dt*state.timestepping.alpha

        # Store time-stepping coefficients as UFL Constants
        beta = Constant(beta_)
        H = Constant(H_)
        g = Constant(g_)

        # Split up the rhs vector (symbolically)
        u_in, D_in = split(state.xrhs)

        W = state.W
        w, phi = TestFunctions(W)
        u, D = TrialFunctions(W)

        eqn = (
            inner(w, u) - beta*g*div(w)*D
            - inner(w, u_in)
            + phi*D + beta*H*phi*div(u)
            - phi*D_in
        )*dx

        aeqn = lhs(eqn)
        Leqn = rhs(eqn)

        # Place to put result of u rho solver
        self.uD = Function(W)

        # Solver for u, D
        uD_problem = LinearVariationalProblem(
            aeqn, Leqn, self.state.dy)

        self.uD_solver = LinearVariationalSolver(uD_problem,
                                                 solver_parameters=self.solver_parameters,
                                                 options_prefix='SWimplicit')

    @timed_function("Gusto:LinearSolve")
    def solve(self):
        """
        Apply the solver with rhs state.xrhs and result state.dy.
        """

        self.uD_solver.solve()<|MERGE_RESOLUTION|>--- conflicted
+++ resolved
@@ -60,196 +60,6 @@
 class CompressibleSolver(TimesteppingSolver):
     """
     Timestepping linear solver object for the compressible equations
-<<<<<<< HEAD
-=======
-    in theta-pi formulation with prognostic variables u,rho,theta.
-
-    This solver follows the following strategy:
-    (1) Analytically eliminate theta (introduces error near topography)
-    (2) Solve resulting system for (u,rho) using a Schur preconditioner
-    (3) Reconstruct theta
-
-    :arg state: a :class:`.State` object containing everything else.
-    :arg quadrature degree: tuple (q_h, q_v) where q_h is the required
-         quadrature degree in the horizontal direction and q_v is that in
-         the vertical direction
-    :arg solver_parameters (optional): solver parameters
-    :arg overwrite_solver_parameters: boolean, if True use only the
-         solver_parameters that have been passed in, if False then update
-         the default solver parameters with the solver_parameters passed in.
-    :arg moisture (optional): list of names of moisture fields.
-    """
-
-    solver_parameters = {
-        'pc_type': 'fieldsplit',
-        'pc_fieldsplit_type': 'schur',
-        'ksp_type': 'gmres',
-        'ksp_max_it': 100,
-        'ksp_gmres_restart': 50,
-        'pc_fieldsplit_schur_fact_type': 'FULL',
-        'pc_fieldsplit_schur_precondition': 'selfp',
-        'fieldsplit_0': {'ksp_type': 'preonly',
-                         'pc_type': 'bjacobi',
-                         'sub_pc_type': 'ilu'},
-        'fieldsplit_1': {'ksp_type': 'preonly',
-                         'pc_type': 'gamg',
-                         'mg_levels': {'ksp_type': 'chebyshev',
-                                       'ksp_chebyshev_esteig': True,
-                                       'ksp_max_it': 1,
-                                       'pc_type': 'bjacobi',
-                                       'sub_pc_type': 'ilu'}}
-    }
-
-    def __init__(self, state, quadrature_degree=None, solver_parameters=None,
-                 overwrite_solver_parameters=False, moisture=None):
-
-        self.moisture = moisture
-
-        if quadrature_degree is not None:
-            self.quadrature_degree = quadrature_degree
-        else:
-            dgspace = state.spaces("DG")
-            if any(deg > 2 for deg in dgspace.ufl_element().degree()):
-                logger.warning("default quadrature degree most likely not sufficient for this degree element")
-            self.quadrature_degree = (5, 5)
-
-        super().__init__(state, solver_parameters, overwrite_solver_parameters)
-
-    @timed_function("Gusto:SolverSetup")
-    def _setup_solver(self):
-        state = self.state      # just cutting down line length a bit
-        Dt = state.timestepping.dt
-        beta_ = Dt*state.timestepping.alpha
-        cp = state.parameters.cp
-        mu = state.mu
-        Vu = state.spaces("HDiv")
-        Vtheta = state.spaces("HDiv_v")
-        Vrho = state.spaces("DG")
-
-        # Store time-stepping coefficients as UFL Constants
-        dt = Constant(Dt)
-        beta = Constant(beta_)
-        beta_cp = Constant(beta_ * cp)
-
-        # Split up the rhs vector (symbolically)
-        u_in, rho_in, theta_in = split(state.xrhs)
-
-        # Build the reduced function space for u,rho
-        M = MixedFunctionSpace((Vu, Vrho))
-        w, phi = TestFunctions(M)
-        u, rho = TrialFunctions(M)
-
-        n = FacetNormal(state.mesh)
-
-        # Get background fields
-        thetabar = state.fields("thetabar")
-        rhobar = state.fields("rhobar")
-        pibar = thermodynamics.pi(state.parameters, rhobar, thetabar)
-        pibar_rho = thermodynamics.pi_rho(state.parameters, rhobar, thetabar)
-        pibar_theta = thermodynamics.pi_theta(state.parameters, rhobar, thetabar)
-
-        # Analytical (approximate) elimination of theta
-        k = state.k             # Upward pointing unit vector
-        theta = -dot(k, u)*dot(k, grad(thetabar))*beta + theta_in
-
-        # Only include theta' (rather than pi') in the vertical
-        # component of the gradient
-
-        # the pi prime term (here, bars are for mean and no bars are
-        # for linear perturbations)
-
-        pi = pibar_theta*theta + pibar_rho*rho
-
-        # vertical projection
-        def V(u):
-            return k*inner(u, k)
-
-        # specify degree for some terms as estimated degree is too large
-        dxp = dx(degree=(self.quadrature_degree))
-        dS_vp = dS_v(degree=(self.quadrature_degree))
-
-        # add effect of density of water upon theta
-        if self.moisture is not None:
-            water_t = Function(Vtheta).assign(0.0)
-            for water in self.moisture:
-                water_t += self.state.fields(water)
-            theta_w = theta / (1 + water_t)
-            thetabar_w = thetabar / (1 + water_t)
-        else:
-            theta_w = theta
-            thetabar_w = thetabar
-
-        eqn = (
-            inner(w, (state.h_project(u) - u_in))*dx
-            - beta_cp*div(theta_w*V(w))*pibar*dxp
-            # following does nothing but is preserved in the comments
-            # to remind us why (because V(w) is purely vertical).
-            # + beta_cp*jump(theta*V(w), n)*avg(pibar)*dS_v
-            - beta_cp*div(thetabar_w*w)*pi*dxp
-            + beta_cp*jump(thetabar_w*w, n)*avg(pi)*dS_vp
-            + (phi*(rho - rho_in) - beta*inner(grad(phi), u)*rhobar)*dx
-            + beta*jump(phi*u, n)*avg(rhobar)*(dS_v + dS_h)
-        )
-
-        if mu is not None:
-            eqn += dt*mu*inner(w, k)*inner(u, k)*dx
-        aeqn = lhs(eqn)
-        Leqn = rhs(eqn)
-
-        # Place to put result of u rho solver
-        self.urho = Function(M)
-
-        # Boundary conditions (assumes extruded mesh)
-        bcs = None if len(self.state.bcs) == 0 else self.state.bcs
-
-        # Solver for u, rho
-        urho_problem = LinearVariationalProblem(
-            aeqn, Leqn, self.urho, bcs=bcs)
-
-        self.urho_solver = LinearVariationalSolver(urho_problem,
-                                                   solver_parameters=self.solver_parameters,
-                                                   options_prefix='ImplicitSolver')
-
-        # Reconstruction of theta
-        theta = TrialFunction(Vtheta)
-        gamma = TestFunction(Vtheta)
-
-        u, rho = self.urho.split()
-        self.theta = Function(Vtheta)
-
-        theta_eqn = gamma*(theta - theta_in
-                           + dot(k, u)*dot(k, grad(thetabar))*beta)*dx
-
-        theta_problem = LinearVariationalProblem(lhs(theta_eqn),
-                                                 rhs(theta_eqn),
-                                                 self.theta)
-        self.theta_solver = LinearVariationalSolver(theta_problem,
-                                                    options_prefix='thetabacksubstitution')
-
-    @timed_function("Gusto:LinearSolve")
-    def solve(self):
-        """
-        Apply the solver with rhs state.xrhs and result state.dy.
-        """
-
-        with timed_region("Gusto:VelocityDensitySolve"):
-            self.urho_solver.solve()
-
-        u1, rho1 = self.urho.split()
-        u, rho, theta = self.state.dy.split()
-        u.assign(u1)
-        rho.assign(rho1)
-
-        with timed_region("Gusto:ThetaRecon"):
-            self.theta_solver.solve()
-
-        theta.assign(self.theta)
-
-
-class HybridizedCompressibleSolver(TimesteppingSolver):
-    """
-    Timestepping linear solver object for the compressible equations
->>>>>>> 118d3526
     in theta-pi formulation with prognostic variables u, rho, and theta.
 
     This solver follows the following strategy:
