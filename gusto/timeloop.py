--- conflicted
+++ resolved
@@ -4,11 +4,7 @@
 from firedrake import DirichletBC
 
 
-<<<<<<< HEAD
-__all__ = ["Timestepper", "ImplicitMidpoint", "AdvectionDiffusion"]
-=======
-__all__ = ["CrankNicolson", "AdvectionDiffusion"]
->>>>>>> acaaf1b2
+__all__ = ["CrankNicolson", "ImplicitMidpoint", "AdvectionDiffusion"]
 
 
 class BaseTimestepper(object, metaclass=ABCMeta):
@@ -62,13 +58,10 @@
                 bc.apply(unp1)
 
     def setup_timeloop(self, t, tmax, pickup):
-<<<<<<< HEAD
-=======
         """
         Setup the timeloop by setting up diagnostics, dumping the fields and
         picking up from a previous run, if required
         """
->>>>>>> acaaf1b2
         self.state.setup_diagnostics()
         with timed_stage("Dump output"):
             self.state.setup_dump(tmax, pickup)
@@ -76,29 +69,20 @@
         return t
 
     @abstractmethod
-<<<<<<< HEAD
-    def nonlinear_timestep(self):
+    def semi_implicit_step(self):
+        """
+        Implement the semi implicit step for the timestepping scheme.
+        """
         pass
 
     def run(self, t, tmax, pickup=False, **kwargs):
-
-        t = self.setup_timeloop(t, tmax, pickup, **kwargs)
-=======
-    def semi_implicit_step(self):
-        """
-        Implement the semi implicit step for the timestepping scheme.
-        """
-        pass
-
-    def run(self, t, tmax, pickup=False):
         """
         This is the timeloop. After completing the semi implicit step
         any passively advected fields are updated, implicit diffusion and
         physics updates are applied (if required).
         """
 
-        t = self.setup_timeloop(t, tmax, pickup)
->>>>>>> acaaf1b2
+        t = self.setup_timeloop(t, tmax, pickup, **kwargs)
 
         state = self.state
         dt = state.timestepping.dt
@@ -112,11 +96,7 @@
 
             state.xnp1.assign(state.xn)
 
-<<<<<<< HEAD
-            self.nonlinear_timestep()
-=======
             self.semi_implicit_step()
->>>>>>> acaaf1b2
 
             for name, advection in self.passive_advection:
                 field = getattr(state.fields, name)
@@ -143,14 +123,9 @@
         print("TIMELOOP complete. t= " + str(t) + " tmax=" + str(tmax))
 
 
-<<<<<<< HEAD
 class NonlinearTimestepper(BaseTimestepper):
-    def __init__(self, state, advected_fields, linear_solver, forcing=None,
-=======
-class CrankNicolson(BaseTimestepper):
-    """
-    This class implements a Crank-Nicolson discretisation, with Strang
-    splitting and auxilliary semi-Lagrangian advection.
+    """
+    This is a base class for nonlinear timestepping schemes.
 
     :arg state: a :class:`.State` object
     :arg advected_fields: iterable of ``(field_name, scheme)`` pairs
@@ -163,9 +138,7 @@
         :class:`~.Diffusion` to use.
     :arg physics_list: optional list of classes that implement `physics` schemes
     """
-
-    def __init__(self, state, advected_fields, linear_solver, forcing,
->>>>>>> acaaf1b2
+    def __init__(self, state, advected_fields, linear_solver, forcing=None,
                  diffused_fields=None, physics_list=None):
 
         super().__init__(state, advected_fields, diffused_fields, physics_list)
@@ -181,13 +154,16 @@
             self.mu_alpha = [0., state.timestepping.dt]
         else:
             self.mu_alpha = [None, None]
-<<<<<<< HEAD
 
         # list of fields that are advected as part of the nonlinear iteration
         self.active_advection = [(name, scheme) for name, scheme in advected_fields if name in state.fieldlist]
 
     @property
     def passive_advection(self):
+        """
+        Advected fields that are not part of the semi implicit step are
+        passively advected
+        """
         return [(name, scheme) for name, scheme in
                 self.advected_fields if name not in self.state.fieldlist]
 
@@ -205,7 +181,7 @@
                             zip(self.state.fieldlist, self.state.xrhs.split())}
         return t
 
-    def nonlinear_timestep(self):
+    def semi_implicit_step(self):
         state = self.state
 
         state.xrhs.assign(0.)  # xrhs is the residual which goes in the linear solve
@@ -225,20 +201,21 @@
             state.xnp1 += state.dy
 
 
-class Timestepper(NonlinearTimestepper):
-    """
-    Build a timestepper to implement an "auxiliary semi-Lagrangian" timestepping
-    scheme for the dynamical core.
+class CrankNicolson(NonlinearTimestepper):
+    """
+    This class implements a Crank-Nicolson discretisation, with Strang
+    splitting and auxilliary semi-Lagrangian advection.
 
     :arg state: a :class:`.State` object
     :arg advected_fields: iterable of ``(field_name, scheme)`` pairs
         indicating the fields to advect, and the
         :class:`~.Advection` to use.
+    :arg linear_solver: a :class:`.TimesteppingSolver` object
+    :arg forcing: a :class:`.Forcing` object
     :arg diffused_fields: optional iterable of ``(field_name, scheme)``
         pairs indictaing the fields to diffusion, and the
         :class:`~.Diffusion` to use.
-    :arg linear_solver: a :class:`.TimesteppingSolver` object
-    :arg forcing: a :class:`.Forcing` object
+    :arg physics_list: optional list of classes that implement `physics` schemes
     """
 
     def setup_timeloop(self, t, tmax, pickup, **kwargs):
@@ -253,30 +230,7 @@
                           zip(self.state.fieldlist, self.state.xp.split())}
         return t
 
-    def nonlinear_timestep(self):
-=======
-
-        self.xstar_fields = {name: func for (name, func) in
-                             zip(state.fieldlist, state.xstar.split())}
-        self.xp_fields = {name: func for (name, func) in
-                          zip(state.fieldlist, state.xp.split())}
-
-        # list of fields that are advected as part of the nonlinear iteration
-        self.active_advection = [(name, scheme) for name, scheme in advected_fields if name in state.fieldlist]
-
-        state.xb.assign(state.xn)
-
-    @property
-    def passive_advection(self):
-        """
-        Advected fields that are not part of the semi implicit step are
-        passively advected
-        """
-        return [(name, scheme) for name, scheme in
-                self.advected_fields if name not in self.state.fieldlist]
-
-    def semi_implicit_step(self):
->>>>>>> acaaf1b2
+    def semi_implicit_step(self):
         state = self.state
         dt = state.timestepping.dt
         alpha = state.timestepping.alpha
@@ -285,11 +239,7 @@
             self.forcing.apply((1-alpha)*dt, state.xn, state.xn,
                                state.xstar, mu_alpha=self.mu_alpha[0])
 
-<<<<<<< HEAD
         for k in range(self.maxk):
-=======
-        for k in range(state.timestepping.maxk):
->>>>>>> acaaf1b2
 
             with timed_stage("Advection"):
                 for name, advection in self.active_advection:
@@ -300,11 +250,7 @@
 
             state.xrhs.assign(0.)  # xrhs is the residual which goes in the linear solve
 
-<<<<<<< HEAD
             for i in range(self.maxi):
-=======
-            for i in range(state.timestepping.maxi):
->>>>>>> acaaf1b2
 
                 with timed_stage("Apply forcing terms"):
                     self.forcing.apply(alpha*dt, state.xp, state.xnp1,
@@ -322,30 +268,20 @@
 
 
 class AdvectionDiffusion(BaseTimestepper):
-<<<<<<< HEAD
+    """
+    This class implements a timestepper for the advection-diffusion equations.
+    No semi implicit step is required.
+    """
 
     @property
     def passive_advection(self):
-=======
-    """
-    This class implements a timestepper for the advection-diffusion equations.
-    No semi implicit step is required.
-    """
-
-    @property
-    def passive_advection(self):
         """
         All advected fields are passively advected
         """
->>>>>>> acaaf1b2
         if self.advected_fields is not None:
             return self.advected_fields
         else:
             return []
 
-<<<<<<< HEAD
-    def nonlinear_timestep(self):
-=======
-    def semi_implicit_step(self):
->>>>>>> acaaf1b2
+    def semi_implicit_step(self):
         pass