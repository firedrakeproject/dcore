"""
A module containing some tools for computing initial conditions, such
as balanced initial conditions.
"""

from firedrake import MixedFunctionSpace, TrialFunctions, TestFunctions, \
    TestFunction, TrialFunction, SpatialCoordinate, \
    FacetNormal, inner, div, dx, ds_b, ds_t, ds_tb, DirichletBC, \
    Function, Constant, assemble, \
    LinearVariationalProblem, LinearVariationalSolver, \
    NonlinearVariationalProblem, NonlinearVariationalSolver, split, solve, \
<<<<<<< HEAD
    sin, cos, sqrt, asin, atan_2, as_vector
from gusto.forcing import exner


def latlon_coords(mesh):
    x0, y0, z0 = SpatialCoordinate(mesh)
    Rc = Constant(mesh._radius)
    x = Rc*x0/sqrt(x0*x0 + y0*y0 + z0*z0)
    y = Rc*y0/sqrt(x0*x0 + y0*y0 + z0*z0)
    z = Rc*z0/sqrt(x0*x0 + y0*y0 + z0*z0)

    theta = asin(z/Rc)  # latitude
    lamda = atan_2(y, x)  # longitude
=======
    sin, cos, sqrt, asin, atan_2, as_vector, Min, Max, exp, warning
from gusto.forcing import exner


__all__ = ["latlon_coords", "sphere_to_cartesian", "incompressible_hydrostatic_balance", "compressible_hydrostatic_balance", "remove_initial_w", "eady_initial_v", "compressible_eady_initial_v", "calculate_Pi0", "moist_hydrostatic_balance"]


def latlon_coords(mesh):
    x0, y0, z0 = SpatialCoordinate(mesh)
    unsafe = z0/sqrt(x0*x0 + y0*y0 + z0*z0)
    safe = Min(Max(unsafe, -1.0), 1.0)  # avoid silly roundoff errors
    theta = asin(safe)  # latitude
    lamda = atan_2(y0, x0)  # longitude
>>>>>>> 6f8bec14
    return theta, lamda


def sphere_to_cartesian(mesh, u_zonal, u_merid):
<<<<<<< HEAD

=======
>>>>>>> 6f8bec14
    theta, lamda = latlon_coords(mesh)

    cartesian_u_expr = -u_zonal*sin(lamda) - u_merid*sin(theta)*cos(lamda)
    cartesian_v_expr = u_zonal*cos(lamda) - u_merid*sin(theta)*sin(lamda)
    cartesian_w_expr = u_merid*cos(theta)

    return as_vector((cartesian_u_expr, cartesian_v_expr, cartesian_w_expr))


def incompressible_hydrostatic_balance(state, b0, p0, top=False, params=None):

    # get F
    Vv = state.spaces("Vv")
    v = TrialFunction(Vv)
    w = TestFunction(Vv)

    if top:
        bstring = "top"
    else:
        bstring = "bottom"

    bcs = [DirichletBC(Vv, 0.0, bstring)]

    a = inner(w, v)*dx
    L = inner(state.k, w)*b0*dx
    F = Function(Vv)

    solve(a == L, F, bcs=bcs)

    # define mixed function space
    VDG = state.spaces("DG")
    WV = (Vv)*(VDG)

    # get pprime
    v, pprime = TrialFunctions(WV)
    w, phi = TestFunctions(WV)

    bcs = [DirichletBC(WV[0], 0.0, bstring)]

    a = (
        inner(w, v) + div(w)*pprime + div(v)*phi
    )*dx
    L = phi*div(F)*dx
    w1 = Function(WV)

    if params is None:
        params = {'ksp_type': 'gmres',
                  'pc_type': 'fieldsplit',
                  'pc_fieldsplit_type': 'schur',
                  'pc_fieldsplit_schur_fact_type': 'full',
                  'pc_fieldsplit_schur_precondition': 'selfp',
                  'fieldsplit_1_ksp_type': 'preonly',
                  'fieldsplit_1_pc_type': 'gamg',
                  'fieldsplit_1_mg_levels_pc_type': 'bjacobi',
                  'fieldsplit_1_mg_levels_sub_pc_type': 'ilu',
                  'fieldsplit_0_ksp_type': 'richardson',
                  'fieldsplit_0_ksp_max_it': 4,
                  'ksp_atol': 1.e-08,
                  'ksp_rtol': 1.e-08}

    solve(a == L, w1, bcs=bcs, solver_parameters=params)

    v, pprime = w1.split()
    p0.project(pprime)


def compressible_hydrostatic_balance(state, theta0, rho0, pi0=None,
                                     top=False, pi_boundary=Constant(1.0),
                                     water_t=None,
                                     solve_for_rho=False,
                                     params=None):
    """
    Compute a hydrostatically balanced density given a potential temperature
    profile.

    :arg state: The :class:`State` object.
    :arg theta0: :class:`.Function`containing the potential temperature.
    :arg rho0: :class:`.Function` to write the initial density into.
    :arg top: If True, set a boundary condition at the top. Otherwise, set
    it at the bottom.
    :arg pi_boundary: a field or expression to use as boundary data for pi on
    the top or bottom as specified.
    :arg water_t: the initial total water mixing ratio field.
    """

    # Calculate hydrostatic Pi
    VDG = state.spaces("DG")
    Vv = state.spaces("Vv")
    W = MixedFunctionSpace((Vv, VDG))
    v, pi = TrialFunctions(W)
    dv, dpi = TestFunctions(W)

    n = FacetNormal(state.mesh)

    cp = state.parameters.cp

    # add effect of density of water upon theta
    theta = theta0

    if water_t is not None:
        theta = theta0 / (1 + water_t)

    alhs = (
        (cp*inner(v, dv) - cp*div(dv*theta)*pi)*dx
        + dpi*div(theta*v)*dx
    )

    if top:
        bmeasure = ds_t
        bstring = "bottom"
    else:
        bmeasure = ds_b
        bstring = "top"

    arhs = -cp*inner(dv, n)*theta*pi_boundary*bmeasure
    g = state.parameters.g
    arhs -= g*inner(dv, state.k)*dx

    bcs = [DirichletBC(W.sub(0), 0.0, bstring)]

    w = Function(W)
    PiProblem = LinearVariationalProblem(alhs, arhs, w, bcs=bcs)

    if params is None:
        params = {'pc_type': 'fieldsplit',
                  'pc_fieldsplit_type': 'schur',
                  'ksp_type': 'gmres',
                  'ksp_monitor_true_residual': True,
                  'ksp_max_it': 100,
                  'ksp_gmres_restart': 50,
                  'pc_fieldsplit_schur_fact_type': 'FULL',
                  'pc_fieldsplit_schur_precondition': 'selfp',
                  'fieldsplit_0_ksp_type': 'richardson',
                  'fieldsplit_0_ksp_max_it': 5,
                  'fieldsplit_0_pc_type': 'gamg',
                  'fieldsplit_1_pc_gamg_sym_graph': True,
                  'fieldsplit_1_mg_levels_ksp_type': 'chebyshev',
                  'fieldsplit_1_mg_levels_ksp_chebyshev_esteig': True,
                  'fieldsplit_1_mg_levels_ksp_max_it': 5,
                  'fieldsplit_1_mg_levels_pc_type': 'bjacobi',
                  'fieldsplit_1_mg_levels_sub_pc_type': 'ilu'}

    PiSolver = LinearVariationalSolver(PiProblem,
                                       solver_parameters=params)

    PiSolver.solve()
    v, Pi = w.split()
    if pi0 is not None:
        pi0.assign(Pi)

    kappa = state.parameters.kappa
    R_d = state.parameters.R_d
    p_0 = state.parameters.p_0

    if solve_for_rho:
        w1 = Function(W)
        v, rho = w1.split()
        rho.interpolate(p_0*(Pi**((1-kappa)/kappa))/R_d/theta0)
        v, rho = split(w1)
        dv, dpi = TestFunctions(W)
        pi = ((R_d/p_0)*rho*theta0)**(kappa/(1.-kappa))
        F = (
            (cp*inner(v, dv) - cp*div(dv*theta)*pi)*dx
            + dpi*div(theta0*v)*dx
            + cp*inner(dv, n)*theta*pi_boundary*bmeasure
        )
        F += g*inner(dv, state.k)*dx
        rhoproblem = NonlinearVariationalProblem(F, w1, bcs=bcs)
        rhosolver = NonlinearVariationalSolver(rhoproblem, solver_parameters=params)
        rhosolver.solve()
        v, rho_ = w1.split()
        rho0.assign(rho_)
    else:
        rho0.interpolate(p_0*(Pi**((1-kappa)/kappa))/R_d/theta0)


def remove_initial_w(u, Vv):
    bc = DirichletBC(u.function_space()[0], 0.0, "bottom")
    bc.apply(u)
    uv = Function(Vv).project(u)
    ustar = Function(u.function_space()).project(uv)
    uin = Function(u.function_space()).assign(u - ustar)
    u.assign(uin)


def eady_initial_v(state, p0, v):
    f = state.parameters.f
    x, y, z = SpatialCoordinate(state.mesh)

    # get pressure gradient
    Vu = state.spaces("HDiv")
    g = TrialFunction(Vu)
    wg = TestFunction(Vu)

    n = FacetNormal(state.mesh)

    a = inner(wg, g)*dx
    L = -div(wg)*p0*dx + inner(wg, n)*p0*ds_tb
    pgrad = Function(Vu)
    solve(a == L, pgrad)

    # get initial v
    Vp = p0.function_space()
    phi = TestFunction(Vp)
    m = TrialFunction(Vp)

    a = f*phi*m*dx
    L = phi*pgrad[0]*dx
    solve(a == L, v)

    return v


def compressible_eady_initial_v(state, theta0, rho0, v):
    f = state.parameters.f
    cp = state.parameters.cp

    # exner function
    Vr = rho0.function_space()
    Pi_exp = exner(theta0, rho0, state)
    Pi = Function(Vr).interpolate(Pi_exp)

    # get Pi gradient
    Vu = state.spaces("HDiv")
    g = TrialFunction(Vu)
    wg = TestFunction(Vu)

    n = FacetNormal(state.mesh)

    a = inner(wg, g)*dx
    L = -div(wg)*Pi*dx + inner(wg, n)*Pi*ds_tb
    pgrad = Function(Vu)
    solve(a == L, pgrad)

    # get initial v
    m = TrialFunction(Vr)
    phi = TestFunction(Vr)

    a = phi*f*m*dx
    L = phi*cp*theta0*pgrad[0]*dx
    solve(a == L, v)

    return v


def calculate_Pi0(state, theta0, rho0):
    # exner function
    Vr = rho0.function_space()
    Pi_exp = exner(theta0, rho0, state)
    Pi = Function(Vr).interpolate(Pi_exp)
    Pi0 = assemble(Pi*dx)/assemble(Constant(1)*dx(domain=state.mesh))

    return Pi0


def moist_hydrostatic_balance(state, theta_e, water_t, pi_boundary=Constant(1.0)):
    """
    Given a wet equivalent potential temperature, theta_e, and the total moisture
    content, water_t, compute a hydrostatically balance virtual potential temperature,
    dry density and water vapour profile.
    :arg state: The :class:`State` object.
    :arg theta_e: The initial wet equivalent potential temperature profile.
    :arg water_t: The total water pseudo-mixing ratio profile.
    :arg pi_boundary: the value of pi on the lower boundary of the domain.
    """

    theta0 = state.fields('theta')
    rho0 = state.fields('rho')
    water_v0 = state.fields('water_v')

    # Calculate hydrostatic Pi
    Vt = theta0.function_space()
    Vr = rho0.function_space()
    Vv = state.spaces("Vv")
    n = FacetNormal(state.mesh)

    param = state.parameters

    # define some parameters as attributes
    R_d = param.R_d
    p_0 = param.p_0
    cp = param.cp
    c_pv = param.c_pv
    c_pl = param.c_pl
    R_v = param.R_v
    L_v0 = param.L_v0
    T_0 = param.T_0
    w_sat1 = param.w_sat1
    w_sat2 = param.w_sat2
    w_sat3 = param.w_sat3
    w_sat4 = param.w_sat4
    g = param.g

    VDG = state.spaces("DG")
    if any(deg > 2 for deg in VDG.ufl_element().degree()):
        warning("default quadrature degree most likely not sufficient for this degree element")
    quadrature_degree = (5, 5)

    params = {'ksp_type': 'preonly',
              'ksp_monitor_true_residual': True,
              'ksp_converged_reason': True,
              'snes_converged_reason': True,
              'ksp_max_it': 100,
              'mat_type': 'aij',
              'pc_type': 'lu',
              'pc_factor_mat_solver_package': 'mumps'}

    theta0.interpolate(theta_e)
    water_v0.interpolate(water_t)
    Pi = Function(Vr)
    epsilon = 0.9  # relaxation constant

    # set up mixed space
    Z = MixedFunctionSpace((Vt, Vt))
    z = Function(Z)

    gamma, phi = TestFunctions(Z)

    theta_v, w_v = z.split()

    # give first guesses for trial functions
    theta_v.assign(theta0)
    w_v.assign(water_v0)

    theta_v, w_v = split(z)

    # define variables
    T = Pi * theta_v / (1 + w_v * R_v / R_d)
    p = p_0 * Pi ** (cp / R_d)
    L_v = L_v0 - (c_pl - c_pv) * (T - T_0)
    w_sat = w_sat1 / (p * exp(w_sat2 * (T - T_0) / (T - w_sat3)) - w_sat4)

    dxp = dx(degree=(quadrature_degree))

    # set up weak form of theta_e and w_sat equations
    F = (-gamma * theta_e * dxp
         + gamma * T * (p / (p_0 * (1 + w_v * R_v / R_d))) **
         (- R_d / (cp + c_pl * water_t)) *
         exp(L_v * w_v / ((cp + c_pl * water_t) * T)) * dxp
         - phi * w_v * dxp
         + phi * w_sat * dxp)

    problem = NonlinearVariationalProblem(F, z)
    solver = NonlinearVariationalSolver(problem, solver_parameters=params)

    theta_v, w_v = z.split()

    Pi_h = Function(Vr).interpolate((p / p_0) ** (R_d / cp))

    # solve for Pi with theta_v and w_v constant
    # then solve for theta_v and w_v with Pi constant
    for i in range(5):
        compressible_hydrostatic_balance(state, theta0, rho0, pi0=Pi_h, water_t=water_t)
        Pi.assign(Pi * (1 - epsilon) + epsilon * Pi_h)
        solver.solve()
        theta0.assign(theta0 * (1 - epsilon) + epsilon * theta_v)
        water_v0.assign(water_v0 * (1 - epsilon) + epsilon * w_v)

    # now begin on Newton solver, setup up new mixed space
    Z = MixedFunctionSpace((Vt, Vt, Vr, Vv))
    z = Function(Z)

    gamma, phi, psi, w = TestFunctions(Z)

    theta_v, w_v, pi, v = z.split()

    # use previous values as first guesses for newton solver
    theta_v.assign(theta0)
    w_v.assign(water_v0)
    pi.assign(Pi)

    theta_v, w_v, pi, v = split(z)

    # define variables
    T = pi * theta_v / (1 + w_v * R_v / R_d)
    p = p_0 * pi ** (cp / R_d)
    L_v = L_v0 - (c_pl - c_pv) * (T - T_0)
    w_sat = w_sat1 / (p * exp(w_sat2 * (T - T_0) / (T - w_sat3)) - w_sat4)

    F = (-gamma * theta_e * dxp
         + gamma * T * (p / (p_0 * (1 + w_v * R_v / R_d))) **
         (- R_d / (cp + c_pl * water_t)) *
         exp(L_v * w_v / ((cp + c_pl * water_t) * T)) * dxp
         - phi * w_v * dxp
         + phi * w_sat * dxp
         + cp * inner(v, w) * dxp
         - cp * div(w * theta_v / (1.0 + water_t)) * pi * dxp
         + psi * div(theta_v * v / (1.0 + water_t)) * dxp
         + cp * inner(w, n) * pi_boundary * theta_v / (1.0 + water_t) * ds_b
         + g * inner(w, state.k) * dxp)

    bcs = [DirichletBC(Z.sub(3), 0.0, "top")]

    problem = NonlinearVariationalProblem(F, z, bcs=bcs)
    solver = NonlinearVariationalSolver(problem, solver_parameters=params)

    solver.solve()

    theta_v, w_v, pi, v = z.split()

    # assign final values
    theta0.assign(theta_v)
    water_v0.assign(w_v)

    # find rho
    compressible_hydrostatic_balance(state, theta0, rho0, water_t=water_t, solve_for_rho=True)<|MERGE_RESOLUTION|>--- conflicted
+++ resolved
@@ -9,21 +9,6 @@
     Function, Constant, assemble, \
     LinearVariationalProblem, LinearVariationalSolver, \
     NonlinearVariationalProblem, NonlinearVariationalSolver, split, solve, \
-<<<<<<< HEAD
-    sin, cos, sqrt, asin, atan_2, as_vector
-from gusto.forcing import exner
-
-
-def latlon_coords(mesh):
-    x0, y0, z0 = SpatialCoordinate(mesh)
-    Rc = Constant(mesh._radius)
-    x = Rc*x0/sqrt(x0*x0 + y0*y0 + z0*z0)
-    y = Rc*y0/sqrt(x0*x0 + y0*y0 + z0*z0)
-    z = Rc*z0/sqrt(x0*x0 + y0*y0 + z0*z0)
-
-    theta = asin(z/Rc)  # latitude
-    lamda = atan_2(y, x)  # longitude
-=======
     sin, cos, sqrt, asin, atan_2, as_vector, Min, Max, exp, warning
 from gusto.forcing import exner
 
@@ -37,15 +22,10 @@
     safe = Min(Max(unsafe, -1.0), 1.0)  # avoid silly roundoff errors
     theta = asin(safe)  # latitude
     lamda = atan_2(y0, x0)  # longitude
->>>>>>> 6f8bec14
     return theta, lamda
 
 
 def sphere_to_cartesian(mesh, u_zonal, u_merid):
-<<<<<<< HEAD
-
-=======
->>>>>>> 6f8bec14
     theta, lamda = latlon_coords(mesh)
 
     cartesian_u_expr = -u_zonal*sin(lamda) - u_merid*sin(theta)*cos(lamda)
