--- conflicted
+++ resolved
@@ -4,13 +4,9 @@
 	@echo "    Linting gusto examples"
 	@python3 -m flake8 examples
 	@echo "    Linting gusto tests"
-<<<<<<< HEAD
-	@flake8 tests
+	@python3 -m flake8 tests
 	@echo "    Linting gusto plotting scripts"
-	@flake8 tests
-=======
-	@python3 -m flake8 tests
->>>>>>> b86aef96
+	@python3 -m flake8 plotting
 
 test:
 	@echo "    Running all tests"
